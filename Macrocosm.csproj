<?xml version="1.0" encoding="utf-8"?>
<Project Sdk="Microsoft.NET.Sdk">
  <Import Project="..\tModLoader.targets" />
  <PropertyGroup>
    <AssemblyName>Macrocosm</AssemblyName>
    <TargetFramework>net6.0</TargetFramework>
    <PlatformTarget>AnyCPU</PlatformTarget>
    <LangVersion>latest</LangVersion>
    <Platforms>AnyCPU;x86</Platforms>
  </PropertyGroup>
  <PropertyGroup Condition="'$(Configuration)|$(Platform)'=='Debug|AnyCPU'">
    <Optimize>False</Optimize>
  </PropertyGroup>
  <PropertyGroup Condition="'$(Configuration)|$(Platform)'=='Debug|x86'">
    <Optimize>False</Optimize>
  </PropertyGroup>
  <PropertyGroup Condition="'$(Configuration)|$(Platform)'=='Release|AnyCPU'">
    <Optimize>True</Optimize>
  </PropertyGroup>
  <PropertyGroup Condition="'$(Configuration)|$(Platform)'=='Release|x86'">
    <Optimize>True</Optimize>
  </PropertyGroup>
  <PropertyGroup>
	<NoWarn>$(NoWarn);IDE0051</NoWarn> <!-- Macrocosm uses reflection in some places, unused private methods are expected -->
	<NoWarn>$(NoWarn);CA1822</NoWarn> <!-- Private methods that don't deal with instance data should sometimes be left instanced, not static, due to tML's nature -->
  </PropertyGroup>
<<<<<<< HEAD
 
=======

>>>>>>> d2fe89df
  <ItemGroup>
    <PackageReference Include="tModLoader.CodeAssist" Version="0.1.*" />
  </ItemGroup>
  <ItemGroup>
    <Reference Include="SubworldLibrary">
      <HintPath>References\SubworldLibrary.dll</HintPath>
    </Reference>
  </ItemGroup>
  <ProjectExtensions><VisualStudio><UserProperties localization_4en-us_3mods_1macrocosm_1npcs_1hjson__JsonSchema="hjson" /></VisualStudio></ProjectExtensions>
    <!-- <Target BeforeTargets="Build" Name="BuildEffects" Inputs="Assets/Effects/*.fx" Outputs="Assets/Effects/*.fxc"> -->
        <!-- <Exec Command="EasyXnb.exe" WorkingDirectory="Tools/EasyXnb" /> -->
    <!-- </Target> -->
</Project><|MERGE_RESOLUTION|>--- conflicted
+++ resolved
@@ -24,11 +24,6 @@
 	<NoWarn>$(NoWarn);IDE0051</NoWarn> <!-- Macrocosm uses reflection in some places, unused private methods are expected -->
 	<NoWarn>$(NoWarn);CA1822</NoWarn> <!-- Private methods that don't deal with instance data should sometimes be left instanced, not static, due to tML's nature -->
   </PropertyGroup>
-<<<<<<< HEAD
- 
-=======
-
->>>>>>> d2fe89df
   <ItemGroup>
     <PackageReference Include="tModLoader.CodeAssist" Version="0.1.*" />
   </ItemGroup>
