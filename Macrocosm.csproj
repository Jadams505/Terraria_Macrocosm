--- conflicted
+++ resolved
@@ -24,19 +24,6 @@
 	<NoWarn>$(NoWarn);IDE0051</NoWarn> <!-- Macrocosm uses reflection in some places, unused private methods are expected -->
 	<NoWarn>$(NoWarn);CA1822</NoWarn> <!-- Private methods that don't deal with instance data should sometimes be left instanced, not static, due to tML's nature -->
   </PropertyGroup>
-<<<<<<< HEAD
-  <ItemGroup>
-    <None Remove="assets\effects\Mesh.fx" />
-    <None Remove="Content\Rockets\Modules\Icons\BoosterLeft.png" />
-    <None Remove="Content\Rockets\Modules\Icons\BoosterRight.png" />
-    <None Remove="Content\Rockets\Modules\Icons\CommandPod.png" />
-    <None Remove="Content\Rockets\Modules\Icons\EngineModule.png" />
-    <None Remove="Content\Rockets\Modules\Icons\ReactorModule.png" />
-    <None Remove="Content\Rockets\Modules\Icons\ServiceModule.png" />
-  </ItemGroup>
-
-=======
->>>>>>> 4f1bcb29
   <ItemGroup>
     <PackageReference Include="tModLoader.CodeAssist" Version="0.1.*" />
   </ItemGroup>
@@ -45,17 +32,7 @@
       <HintPath>References\SubworldLibrary.dll</HintPath>
     </Reference>
   </ItemGroup>
-<<<<<<< HEAD
-  <ItemGroup>
-    <Folder Include="Content\Rockets\Assembly\" />
-  </ItemGroup>
-  <!-- <Target BeforeTargets="Build" Name="BuildEffects" Inputs="Assets/Effects/*.fx" Outputs="Assets/Effects/*.xnb"> -->
-    <!-- <Exec Command="fxcompiler.exe" WorkingDirectory="Assets/Effects" /> -->
+  <!-- <Target BeforeTargets="Build" Name="BuildEffects" Inputs="Assets/Effects/*.fx" Outputs="Assets/Effects/*.fxc"> -->
+      <!-- <Exec Command="EasyXnb.exe" WorkingDirectory="Tools/EasyXnb" /> -->
   <!-- </Target> -->
-=======
-  <ProjectExtensions><VisualStudio><UserProperties localization_4en-us_3mods_1macrocosm_1npcs_1hjson__JsonSchema="hjson" /></VisualStudio></ProjectExtensions>
-    <!-- <Target BeforeTargets="Build" Name="BuildEffects" Inputs="Assets/Effects/*.fx" Outputs="Assets/Effects/*.fxc"> -->
-        <!-- <Exec Command="EasyXnb.exe" WorkingDirectory="Tools/EasyXnb" /> -->
-    <!-- </Target> -->
->>>>>>> 4f1bcb29
 </Project>