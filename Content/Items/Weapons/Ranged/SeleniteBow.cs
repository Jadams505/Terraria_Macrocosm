--- conflicted
+++ resolved
@@ -8,64 +8,6 @@
 
 namespace Macrocosm.Content.Items.Weapons.Ranged
 {
-<<<<<<< HEAD
-	public class SeleniteBow : ModItem
-	{
-		public override void SetStaticDefaults()
-		{
-
-
-		}
-		public override void SetDefaults()
-		{
-			Item.DefaultToBow(18, 20, true);
-
-			Item.damage = 240;
-			Item.knockBack = 4;
-
-			Item.width = 32;
-			Item.height = 54;
-
-			Item.value = 10000;
-			Item.rare = ModContent.RarityType<MoonRarityT1>();
-
-			Item.channel = true;
-			Item.UseSound = null;
-
-			Item.noUseGraphic = true;
-			Item.useAmmo = AmmoID.Arrow;
-			Item.shoot = Macrocosm.ItemShoot_UsesAmmo;
-		}
-
-		public override bool CanUseItem(Player player) => player.ownedProjectileCounts[Item.shoot] < 1;
-
-		public override bool CanConsumeAmmo(Item ammo, Player player) => player.ownedProjectileCounts[Item.shoot] == 1 || (player.itemTime == 0 && !player.AltFunction());
-		public override bool AltFunctionUse(Player player) => true;
-
-		public override bool Shoot(Player player, EntitySource_ItemUse_WithAmmo source, Vector2 position, Vector2 velocity, int type, int damage, float knockback)
-		{
-			Projectile.NewProjectileDirect(source, position, velocity, ModContent.ProjectileType<SeleniteBowHeld>(), damage, knockback, player.whoAmI);
-			return false;
-		}
-
-		public override void ModifyShootStats(Player player, ref Vector2 position, ref Vector2 velocity, ref int type, ref int damage, ref float knockback)
-		{
-		}
-
-		public override Vector2? HoldoutOffset()
-		{
-			return new Vector2(6, 0);
-		}
-
-		public override void AddRecipes()
-		{
-			Recipe recipe = Recipe.Create(Type);
-			recipe.AddIngredient(ModContent.ItemType<SeleniteBar>(), 12);
-			recipe.AddTile(TileID.WorkBenches);
-			recipe.Register();
-		}
-	}
-=======
     public class SeleniteBow : ModItem
     {
         public override void SetStaticDefaults()
@@ -113,5 +55,4 @@
             .Register();
         }
     }
->>>>>>> 951d70e6
 }