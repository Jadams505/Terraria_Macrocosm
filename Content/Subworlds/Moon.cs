﻿using Macrocosm.Common.Subworlds;
using Macrocosm.Content.Projectiles.Environment.Meteors;
using Macrocosm.Content.Rockets.UI.Navigation.Checklist;
using Microsoft.Xna.Framework;
using System;
using System.Collections.Generic;
using Terraria;
using Terraria.Graphics.Effects;
using Terraria.ID;
using Terraria.ModLoader;
using Terraria.Utilities;
namespace Macrocosm.Content.Subworlds
{
    /// <summary>
    /// Moon terrain and crater generation by 4mbr0s3 2
    /// Why isn't anyone else working on this
    /// I have saved the day - Ryan
    /// </summary>
    public partial class Moon : MacrocosmSubworld
    {
        private static Moon instance;
        public static Moon Instance { get { instance ??= new(); return instance; } }

        public float MeteorBoost { get; set; } = 1f;
<<<<<<< HEAD
        
=======


>>>>>>> dd3daeb9
        // 8 times slower than on Earth (a Terrarian lunar month lasts for 8 in-game days)
        public override double TimeRate => 0.125;

        // About 6 times lower than default (1, as on Earth)
        public override float GravityMultiplier => 0.166f;
        public override float AtmosphericDensity => 0.1f;

        public override int[] EvaporatingLiquidTypes => [LiquidID.Water];

        public override ChecklistConditionCollection LaunchConditions => new()
        {
            //new ChecklistCondition("MoonLord", () => NPC.downedMoonlord, hideIfMet: true) // placeholder for now
        };

        public override Dictionary<MapColorType, Color> MapColors => new()
        {
            {MapColorType.SkyUpper, new Color(10, 10, 10)},
            {MapColorType.SkyLower, new Color(40, 40, 40)},
            {MapColorType.UndergroundUpper, new Color(40, 40, 40)},
            {MapColorType.UndergroundLower, new Color(30, 30, 30)},
            {MapColorType.CavernUpper, new Color(30, 30, 30)},
            {MapColorType.CavernLower, new Color(30, 30, 30)},
            {MapColorType.Underworld,  new Color(30, 30, 30)}
        };

        public Moon()
        {
        }

        public override void OnEnterWorld()
        {
            SkyManager.Instance.Activate("Macrocosm:MoonSky");
        }

        public override void OnExitWorld()
        {
            SkyManager.Instance.Deactivate("Macrocosm:MoonSky");
        }

        public override bool GetLight(Tile tile, int x, int y, ref FastRandom rand, ref Vector3 color)
        {
            return false;
        }

        public override void PreUpdateWorld()
        {
            UpdateBloodMoon();
            UpdateMeteorStorm();
            UpdateSolarStorm();
        }

        public override void PostUpdateWorld()
        {
            UpdateMeteors();
        }

        public override void PreUpdateEntities()
        {
            if (!Main.dedServ)
            {
                if (!SkyManager.Instance["Macrocosm:MoonSky"].IsActive())
                    SkyManager.Instance.Activate("Macrocosm:MoonSky");
            }
        }

        //TODO: NetSync and add actual content
        private void UpdateBloodMoon()
        {
            /*
			if (MacrocosmWorld.IsDusk && Main.rand.NextBool(9)) 
 				Main.bloodMoon = true;
 
			if (MacrocosmWorld.IsDawn && Main.bloodMoon)
				Main.bloodMoon = false;
			*/
        }

        
        private void UpdateMeteorStorm()
        {
        
        IsMeteorStorm=true;
        if (IsMeteorStorm)
            MeteorBoost=4000f;
        else
            MeteorBoost=1f;
        }

        //TODO 
        private void UpdateSolarStorm() {}




        public override void UpdateEvents()
        {
        
        UpdateMeteorStorm();
        UpdateSolarStorm();
        UpdateBloodMoon();
        }




        private double timePass = 0.0;
        private void UpdateMeteors()
        {
            // handled by server 
            if (Main.netMode == NetmodeID.MultiplayerClient)
                return;

            timePass += Main.desiredWorldEventsUpdateRate;

            int closestPlayer = 0;

            for (int l = 1; l <= (int)timePass; l++)
            {
                float frequency = 2f * Instance.MeteorBoost;

                if (Main.rand.Next(8000) >= frequency)
                    continue;

                Vector2 position = new((Main.rand.Next(Main.maxTilesX - 50) + 100) * 16, Main.rand.Next((int)((double)Main.maxTilesY * 0.05)) * 16);

                // 3/4 chance to spawn close to a player 
                if (!Main.rand.NextBool(4))
                {
                    closestPlayer = Player.FindClosest(position, 1, 1);
                    if (Main.player[closestPlayer].position.Y < Main.worldSurface * 16.0 && Main.player[closestPlayer].afkCounter < 3600)
                    {
                        int offset = Main.rand.Next(1, 640);
                        position.X = Main.player[closestPlayer].position.X + (float)Main.rand.Next(-offset, offset + 1);
                    }
                }

                if (!Collision.SolidCollision(position, 16, 16))
                {
                    float speedX = Main.rand.Next(-100, 101);
                    float speedY = Main.rand.Next(200) + 100;
                    float mult = 8 / (float)Math.Sqrt(speedX * speedX + speedY * speedY);
                    speedX *= mult;
                    speedY *= mult;

                    WeightedRandom<int> choice = new(Main.rand);
                    choice.Add(ModContent.ProjectileType<MoonMeteorSmall>(), 50.0);
                    choice.Add(ModContent.ProjectileType<MoonMeteorMedium>(), 33.0);
                    choice.Add(ModContent.ProjectileType<MoonMeteorLarge>(), 12.0);

                    choice.Add(ModContent.ProjectileType<SolarMeteor>(), 2.0);
                    choice.Add(ModContent.ProjectileType<NebulaMeteor>(), 2.0);
                    choice.Add(ModContent.ProjectileType<StardustMeteor>(), 2.0);
                    choice.Add(ModContent.ProjectileType<VortexMeteor>(), 2.0);

                    var source = Main.player[closestPlayer].GetSource_Misc("Meteor");

                    int type = choice;
                    int damage;

                    if (type == ModContent.ProjectileType<MoonMeteorSmall>())
                        damage = 500;
                    else if (type == ModContent.ProjectileType<MoonMeteorMedium>())
                        damage = 1000;
                    else if (type == ModContent.ProjectileType<MoonMeteorLarge>())
                        damage = 1500;
                    else
                        damage = 2000;

                    Projectile.NewProjectile(source, position.X, position.Y, speedX, speedY, type, damage, 0f); break;
                }
            }

            timePass %= 1.0;
        }
    }
}<|MERGE_RESOLUTION|>--- conflicted
+++ resolved
@@ -22,12 +22,7 @@
         public static Moon Instance { get { instance ??= new(); return instance; } }
 
         public float MeteorBoost { get; set; } = 1f;
-<<<<<<< HEAD
-        
-=======
-
-
->>>>>>> dd3daeb9
+
         // 8 times slower than on Earth (a Terrarian lunar month lasts for 8 in-game days)
         public override double TimeRate => 0.125;
 
