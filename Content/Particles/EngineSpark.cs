--- conflicted
+++ resolved
@@ -24,15 +24,9 @@
 		{
 			Texture2D glow = ModContent.Request<Texture2D>(Macrocosm.TextureAssetsPath + "SimpleGlow").Value;
 			Color color = Color.Lerp(ColorOnSpawn, ColorOnDespawn, (float)TimeLeft / SpawnTimeLeft);
-<<<<<<< HEAD
-			spriteBatch.Draw(glow, Center - screenPosition, null, color.NewAlpha(Opacity), Rotation, glow.Size() / 2, 0.0375f * ScaleV, SpriteEffects.None, 0f);
-			return false;
-		}
-=======
 			spriteBatch.Draw(glow, Center - screenPosition, null, color.WithOpacity(Opacity), Rotation, glow.Size() / 2, 0.0375f * ScaleV, SpriteEffects.None, 0f);
 			return false;
  		}
->>>>>>> 7b697faa
 
 		bool spawned = false;
 		float origScale = 0f;
