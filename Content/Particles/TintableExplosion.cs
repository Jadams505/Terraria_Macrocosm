--- conflicted
+++ resolved
@@ -27,16 +27,13 @@
 			rotateClockwise = Main.rand.NextBool();
   		}
 
-		public override bool PreDrawAdditive(SpriteBatch spriteBatch, Vector2 screenPosition, Color lightColor)
+		public override void Draw(SpriteBatch spriteBatch, Vector2 screenPosition, Color lightColor)
 		{
-<<<<<<< HEAD
-=======
 			spriteBatch.Draw(Texture, Position - screenPosition, GetFrame(), DrawColor, Rotation, Size * 0.5f, Scale, SpriteEffects.None, 0f);
 		}
 
 		public override void PostDrawAdditive(SpriteBatch spriteBatch, Vector2 screenPosition, Color lightColor)
 		{
->>>>>>> 7b697faa
 			for (int i = 1; i < NumberOfInnerReplicas; i++)
 			{
 				float explosionProgress = (float)currentFrame / FrameNumber;
@@ -46,16 +43,6 @@
 				Color color = DrawColor.WithOpacity(((float)TimeLeft / SpawnTimeLeft) * 0.7f);
 				spriteBatch.Draw(Texture, Position - screenPosition, GetFrame(), color, Rotation, Size * 0.5f, scale, SpriteEffects.None, 0f);
 			}
-<<<<<<< HEAD
-
-			return true;
-		}
-
-		public override void Draw(SpriteBatch spriteBatch, Vector2 screenPosition, Color lightColor)
-		{
-			spriteBatch.Draw(Texture, Position - screenPosition, GetFrame(), DrawColor, Rotation, Size * 0.5f, Scale, SpriteEffects.None, 0f);
-=======
->>>>>>> 7b697faa
 		}
 
 		public override void AI()
