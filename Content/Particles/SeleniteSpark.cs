--- conflicted
+++ resolved
@@ -21,12 +21,7 @@
 		public override bool PreDrawAdditive(SpriteBatch spriteBatch, Vector2 screenPosition, Color lightColor)
 		{
 			Texture2D glow = ModContent.Request<Texture2D>(Macrocosm.TextureAssetsPath + "SimpleGlow").Value;
-<<<<<<< HEAD
-			spriteBatch.Draw(glow, Center - screenPosition, null, Color.NewAlpha(0.8f), Rotation, glow.Size() / 2, 0.0375f * ScaleV, SpriteEffects.None, 0f);
-=======
 			spriteBatch.Draw(glow, Center - screenPosition, null, Color.WithOpacity(0.8f), Rotation, glow.Size() / 2, 0.0375f * ScaleV, SpriteEffects.None, 0f);
->>>>>>> 7b697faa
-
 			return false;
 		}
 
