using Macrocosm.Common.DataStructures;
using Macrocosm.Common.Utils;
using Microsoft.Xna.Framework;
using Microsoft.Xna.Framework.Graphics;
using System;
using Terraria;
using Terraria.Audio;
using Terraria.GameContent;
using Terraria.ID;
using Terraria.ModLoader;

namespace Macrocosm.Content.NPCs.Bosses.CraterDemon
{
    public class PhantasmalImp : ModProjectile
    {
        public Player TargetPlayer => Main.player[(int)Projectile.ai[0]];

        public bool SpawnedFromPortal
        {
            get => Projectile.ai[1] > 0f;
            set => Projectile.ai[1] = value ? 1f : 0f;
        }
        public int Parent
        {
            get => (int)Projectile.ai[2];
            set => Projectile.ai[2] = (int)value;
        }

        public override void SetStaticDefaults()
        {
            ProjectileID.Sets.TrailCacheLength[Type] = 15;
            ProjectileID.Sets.TrailingMode[Type] = 3;
        }

        private static int spawnTimeLeft = 15 * 60;
        public override void SetDefaults()
        {
            Projectile.width = 66;
            Projectile.height = 74;
            Projectile.hostile = true;
            Projectile.timeLeft = spawnTimeLeft;
            Projectile.alpha = 0;
            CooldownSlot = 1;
        }

        private bool spawned;
        private Vector2 spawnPosition;
        private float flashTimer;
        private float maxFlashTimer = 10;

        public override bool TileCollideStyle(ref int width, ref int height, ref bool fallThrough, ref Vector2 hitboxCenterFrac)
            => false;

        //bool spawned = false;
        public override void AI()
        {
            if (!TargetPlayer.active || (!Main.npc[Parent].active || Main.npc[Parent].type != ModContent.NPCType<CraterDemon>()) && !SpawnedFromPortal)
                Projectile.Kill();

            if (!spawned)
            {
                SoundEngine.PlaySound(SoundID.NPCDeath6 with { PitchRange = (-0.5f, 0.5f) }, Projectile.Center);
                spawnPosition = Projectile.Center;
                spawned = true;
            }

            if (!SpawnedFromPortal)
                AI_SpawnedFromCD();
            else
                AI_SpawnedFromPortal();

            Projectile.direction = Math.Sign(Projectile.velocity.X);
            Projectile.spriteDirection = Projectile.direction;
            Projectile.rotation = Projectile.velocity.X < 0 ? MathHelper.Pi + Projectile.velocity.ToRotation() : Projectile.velocity.ToRotation();

            flashTimer++;
        }

        public Vector2 Direction = Vector2.UnitY.RotatedByRandom(MathHelper.Pi * 2);

        public float Speed = 10f;
        int Counter = 0;
        public bool launched = false;

        private void AI_SpawnedFromCD()
        {
            if (Main.npc[Parent].ai[0] == 3 && launched == false)
            {
                if (Speed < 20f)
                    Speed += 0.06f;

                if (Projectile.Distance(Main.npc[Parent].Center) < 170f)
                {
                    Direction = Direction.RotatedBy(-0.04f * Math.Sin(Counter / 10));
                }
                else
                {
<<<<<<< HEAD
                    Vector2 notDirection = Main.npc[Parent].Center - Projectile.Center;
                    Direction=((Direction + (notDirection * 0.002f)).SafeNormalize(Vector2.UnitX));
=======
                    Direction = Main.npc[Parent].Center - Projectile.Center;
>>>>>>> bf075165
                }

                Direction = Direction.SafeNormalize(Vector2.UnitY);
                Projectile.velocity = Direction * Speed;
                Counter++;
            }
            else
            {
                launched = true;
                if (Speed < 30f)
                    Speed += 0.5f;

                if (Counter != -1)
                {
                    Counter = -1;
                    Direction = (TargetPlayer.Center - Projectile.Center).RotatedByRandom(MathHelper.Pi / 3);
                }
                Direction = Direction.SafeNormalize(Vector2.UnitY);
                Projectile.velocity = Direction * Speed;
            }
        }

        private void AI_SpawnedFromPortal()
        {
            Vector2 direction = TargetPlayer.Center - Projectile.Center;
            float distance = direction.Length();
            direction.Normalize();

            float deviation = Main.rand.NextFloat(-0.1f, 0.1f);
            direction = direction.RotatedBy(deviation);

            Vector2 adjustedDirection = Vector2.Lerp(Projectile.velocity, direction, 0.2f);
            adjustedDirection.Normalize();

            float accelerateDistance = 30f * 16;
            float speed = Projectile.velocity.Length() + (distance > accelerateDistance ? distance / accelerateDistance * 0.1f : 0f);
            Projectile.velocity = adjustedDirection * speed;
        }

        public override Color? GetAlpha(Color lightColor) => Color.White.WithOpacity(1f);

        private SpriteBatchState state;

        public override bool PreDraw(ref Color lightColor)
        {
            int length = Projectile.oldPos.Length;

            state.SaveState(Main.spriteBatch);

            Main.spriteBatch.End();
            Main.spriteBatch.Begin(BlendState.Additive, state);

            for (int i = 1; i < length; i++)
            {
                Vector2 drawPos = Projectile.oldPos[i] - Main.screenPosition + Projectile.Size / 2f;

                Color trailColor = Color.White * (((float)Projectile.oldPos.Length - i) / Projectile.oldPos.Length) * 0.45f * (1f - Projectile.alpha / 255f);
                Main.spriteBatch.Draw(TextureAssets.Projectile[Type].Value, drawPos, null, trailColor, Projectile.velocity.X < 0 ? MathHelper.Pi + Projectile.oldRot[i] : Projectile.oldRot[i], Projectile.Size / 2f, Projectile.scale, Projectile.oldSpriteDirection[i] == 1 ? SpriteEffects.None : SpriteEffects.FlipHorizontally, 0f);
            }

            Main.spriteBatch.End();
            Main.spriteBatch.Begin(BlendState.NonPremultiplied, state);

            Main.EntitySpriteDraw(TextureAssets.Projectile[Type].Value, Projectile.position - Main.screenPosition + Projectile.Size / 2f, null, Color.White.WithOpacity(0.7f * (1f - Projectile.alpha / 255f)), Projectile.rotation, Projectile.Size / 2f, Projectile.scale, Projectile.spriteDirection == 1 ? SpriteEffects.None : SpriteEffects.FlipHorizontally, 0f);

            Main.spriteBatch.End();
            Main.spriteBatch.Begin(state);

            Main.spriteBatch.End();
            Main.spriteBatch.Begin(BlendState.Additive, state);

            if (flashTimer < maxFlashTimer)
            {
                Texture2D flare = ModContent.Request<Texture2D>(Macrocosm.TextureEffectsPath + "Flare3").Value;
                float progress = flashTimer / maxFlashTimer;
                float scale = Projectile.scale * progress * (SpawnedFromPortal ? 1.1f : 0.8f);
                Vector2 position = SpawnedFromPortal ? spawnPosition : Projectile.position + Projectile.Size / 2f;
                float opacity = SpawnedFromPortal ? 0.4f : 1f;
                Main.spriteBatch.Draw(flare, position - Main.screenPosition, null, new Color(92, 206, 130).WithOpacity(opacity), 0f, flare.Size() / 2f, scale, SpriteEffects.None, 0f);
            }

            // Strange
            Main.spriteBatch.End();
            Main.spriteBatch.Begin(BlendState.AlphaBlend, state);
            Main.spriteBatch.End();
            Main.spriteBatch.Begin(state);

            return false;
        }
    }
}<|MERGE_RESOLUTION|>--- conflicted
+++ resolved
@@ -95,12 +95,10 @@
                 }
                 else
                 {
-<<<<<<< HEAD
                     Vector2 notDirection = Main.npc[Parent].Center - Projectile.Center;
                     Direction=((Direction + (notDirection * 0.002f)).SafeNormalize(Vector2.UnitX));
-=======
                     Direction = Main.npc[Parent].Center - Projectile.Center;
->>>>>>> bf075165
+
                 }
 
                 Direction = Direction.SafeNormalize(Vector2.UnitY);
