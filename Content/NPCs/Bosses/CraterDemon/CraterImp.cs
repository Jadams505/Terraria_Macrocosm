﻿using Macrocosm.Common.Sets;
using Macrocosm.Common.Utils;
using Macrocosm.Content.Dusts;
using Microsoft.Xna.Framework;
using Microsoft.Xna.Framework.Graphics;
using ReLogic.Content;
using System;
using Terraria;
using Terraria.GameContent;
using Terraria.GameContent.Bestiary;
using Terraria.ID;
using Terraria.ModLoader;

namespace Macrocosm.Content.NPCs.Bosses.CraterDemon
{
    public class CraterImp : ModNPC
    {
        public enum AttackType
        {
            Spawning = -2,
            Wait = -1,
            FloatTowardPlayer = 0,
            ChargeAtPlayer = 1,
            Chomp = 2,
            Despawning = 3
        };

        public ref float AI_Timer => ref NPC.ai[0];
        public AttackType AI_Attack
        {
            get => (AttackType)NPC.ai[1];
            set => NPC.ai[1] = (float)value;
        }
        public ref float AI_AttackProgress => ref NPC.ai[2];
        public int ParentBoss => (int)NPC.ai[3];

        private int targetFrame;
        private bool spawned;
        private float targetAlpha;

        private int chargeTicks;

        public const int WaitTime = 4 * 60;

        private static Asset<Texture2D> glowmask;

        public override void SetStaticDefaults()
        {
            Main.npcFrameCount[Type] = 4;
            NPCID.Sets.TrailCacheLength[Type] = 5;
            NPCID.Sets.TrailingMode[Type] = 3;

            NPCID.Sets.ImmuneToRegularBuffs[Type] = true;

            NPCID.Sets.NPCBestiaryDrawModifiers bestiaryData = new()
            {
                Position = new Vector2(0f, 4f),
                Velocity = 1f
            };
            NPCID.Sets.NPCBestiaryDrawOffset.Add(Type, bestiaryData);

            NPCSets.MoonNPC[Type] = true;
            NPCSets.DropsMoonstone[Type] = false;
        }

        public override void SetDefaults()
        {
            NPC.width = NPC.height = 56;
            NPC.lifeMax = 1500;
            NPC.defense = 25;
            NPC.damage = 50;
            NPC.knockBackResist = 0f;
            NPC.noGravity = true;
            NPC.noTileCollide = true;

            NPC.aiStyle = -1;

            NPC.HitSound = SoundID.NPCHit2;
            NPC.DeathSound = SoundID.NPCDeath2;
        }
        public override void ApplyDifficultyAndPlayerScaling(int numPlayers, float balance, float bossAdjustment)
        {
            //For comparison, Moon Lord's scale factor is 0.7f
            NPC.ScaleHealthBy(0.4f, balance, bossAdjustment);
            NPC.damage = (int)(NPC.damage * 0.5f * bossAdjustment);
        }

        public override void SetBestiary(BestiaryDatabase database, BestiaryEntry bestiaryEntry)
        {
            int associatedNPCType = ModContent.NPCType<CraterDemon>();
            bestiaryEntry.UIInfoProvider = new CommonEnemyUICollectionInfoProvider(ContentSamples.NpcBestiaryCreditIdsByNpcNetIds[associatedNPCType], quickUnlock: true);
        }

        public override void FindFrame(int frameHeight)
        {
            NPC.frame.Y = targetFrame * frameHeight;

            if (NPC.IsABestiaryIconDummy)
                CycleAnimation();
        }



        public override void OnHitPlayer(Player target, Player.HurtInfo hurtInfo)
        {
        }

        public override Color? GetAlpha(Color drawColor)
        {
            if (NPC.IsABestiaryIconDummy)
            {
                // This is required because we have NPC.alpha = 255, in the bestiary it would look transparent
                return NPC.GetBestiaryEntryColor();
            }
            return drawColor * (1f - targetAlpha / 255f);
        }

        public override bool PreDraw(SpriteBatch spriteBatch, Vector2 vector, Color drawColor)
        {
            Texture2D texture = TextureAssets.Npc[Type].Value;
            glowmask ??= ModContent.Request<Texture2D>(Texture + "_Glow");

            Color color = GetAlpha(drawColor) ?? Color.White;

            SpriteEffects effect = (NPC.rotation > MathHelper.PiOver2 && NPC.rotation < 3 * MathHelper.PiOver2) || (NPC.rotation < -MathHelper.PiOver2 && NPC.rotation > -3 * MathHelper.PiOver2)
                ? SpriteEffects.FlipVertically
                : SpriteEffects.None;

            int length = NPC.oldPos.Length;
            if (AI_Attack == AttackType.ChargeAtPlayer && chargeTicks > 0)
                length = Math.Min(chargeTicks, NPC.oldPos.Length);

            for (int i = 0; i < length; i++)
            {
                Vector2 drawPos = NPC.oldPos[i] - Main.screenPosition + NPC.Size / 2f;

                Color trailColor = color * (((float)NPC.oldPos.Length - i) / NPC.oldPos.Length);
                spriteBatch.Draw(texture, drawPos, NPC.frame, trailColor * 0.4f, NPC.rotation, NPC.Size / 2f, NPC.scale, effect, 0f);

                // trailing glowmask (behind the trail and the npc)
                Color glowColor = (Color)(GetAlpha(Color.White) * (((float)NPC.oldPos.Length - i) / NPC.oldPos.Length));
                spriteBatch.Draw(glowmask.Value, drawPos, NPC.frame, glowColor * 0.4f, NPC.rotation, NPC.Size / 2f, NPC.scale, effect, 0f);
            }

            spriteBatch.Draw(texture, NPC.Center - Main.screenPosition, NPC.frame, color, NPC.rotation, NPC.Size / 2f, NPC.scale, effect, 0);

            return NPC.IsABestiaryIconDummy;
        }
        float eyeOpacity=0f;
        public override void PostDraw(SpriteBatch spriteBatch, Vector2 screenPos, Color drawColor)
        {
            if (NPC.IsABestiaryIconDummy)
                return;

            SpriteEffects effect = (NPC.rotation > MathHelper.PiOver2 && NPC.rotation < 3 * MathHelper.PiOver2) || (NPC.rotation < -MathHelper.PiOver2 && NPC.rotation > -3 * MathHelper.PiOver2)
                ? SpriteEffects.FlipVertically
                : SpriteEffects.None;

            glowmask ??= ModContent.Request<Texture2D>(Texture + "_Glow");
<<<<<<< HEAD
            spriteBatch.Draw(glowmask.Value, NPC.Center - Main.screenPosition, NPC.frame, Color.White, NPC.rotation, NPC.Size / 2f, NPC.scale, effect, 0f);           
=======
            spriteBatch.Draw(glowmask.Value, NPC.Center - Main.screenPosition, NPC.frame, (Color)GetAlpha(Color.White), NPC.rotation, NPC.Size / 2f, NPC.scale, effect, 0f);
            Texture2D flare = ModContent.Request<Texture2D>(Macrocosm.TextureEffectsPath + "Flare2").Value;
            float yOffset = NPC.rotation<0f ? -11f : 11f;
            spriteBatch.Draw(flare, NPC.Center - screenPos + new Vector2(-0.1f,yOffset).RotatedBy(NPC.rotation), null, new Color(157, 255, 156,0)*Main.rand.NextFloat(0.4f,0.8f)*eyeOpacity, NPC.rotation+MathHelper.PiOver2, flare.Size() / 2, NPC.scale * 0.1f, SpriteEffects.None, 0f);
            spriteBatch.Draw(flare, NPC.Center - screenPos + new Vector2(20f,yOffset).RotatedBy(NPC.rotation), null, new Color(157, 255, 156,0)*Main.rand.NextFloat(0.4f,0.8f)*eyeOpacity, NPC.rotation+MathHelper.PiOver2, flare.Size() / 2, NPC.scale * 0.1f, SpriteEffects.None, 0f);

>>>>>>> 43c016b2
        }

        public override void AI()
        {
            if(AI_Attack != AttackType.FloatTowardPlayer&&eyeOpacity>0f)
            {
                eyeOpacity=0f;
            }
            if (AI_Attack != AttackType.Despawning && (!Main.npc[ParentBoss].active || Main.npc[ParentBoss].type != ModContent.NPCType<CraterDemon>()))
            {
                NPC.life = 0;
                NPC.HitEffect();
                NPC.active = false;
            }

            if (!spawned)
            {
                spawned = true;

                AI_Attack = AttackType.Spawning;
                AI_Timer = 2 * 60;
                AI_AttackProgress = 0;
                targetAlpha = 255f;

                NPC.TargetClosest();

                NPC.spriteDirection = 1;
            }

            Player player = NPC.target >= 0 && NPC.target < Main.maxPlayers ? Main.player[NPC.target] : null;

            if (AI_Attack == AttackType.Wait && !(NPC.target < 0 || NPC.target >= Main.maxPlayers || player.dead || !player.active))
            {
                //Chase the new player
                AI_Attack = AttackType.FloatTowardPlayer;
                AI_Timer = WaitTime;
            }

            switch (AI_Attack)
            {
                case AttackType.Spawning:
                    targetAlpha -= 255f / (2 * 60);

                    SpawnDusts();

                    if (targetAlpha <= 0)
                    {
                        targetAlpha = 0;
                        AI_Attack = AttackType.Wait;
                    }

                    targetFrame = 0;
                    NPC.frameCounter = 0;
                    break;

                case AttackType.Wait:
                    //Player is dead/not connected?  Target a new one
                    if (NPC.target < 0 || NPC.target >= Main.maxPlayers || player.dead || !player.active)
                    {
                        NPC.velocity *= 1f - 5f / 60f;

                        if (Math.Abs(NPC.velocity.X) < 0.02f)
                            NPC.velocity.X = 0;
                        if (Math.Abs(NPC.velocity.Y) < 0.02f)
                            NPC.velocity.Y = 0;

                        NPC.TargetClosest();
                    }

                    CycleAnimation();
                    break;

                case AttackType.FloatTowardPlayer:
                    MoveTowardTargetPlayer(player);

                    AdjustRotation(player);

                    if (AI_Timer <= 0 && targetFrame == 0)
                    {
                        AI_Attack = AttackType.ChargeAtPlayer;
                        AI_Timer = (int)(1.25f * 60);
                        AI_AttackProgress = 0;
                    }
                    else
                    {
                        CycleAnimation();

                        int shootPeriod = Main.getGoodWorld ? 60 :
                                            Main.masterMode ? 80 :
                                            Main.expertMode ? 110 :
                                                              160;

                        if(AI_Timer % shootPeriod >shootPeriod-40&&eyeOpacity<1f)
                        {
                        eyeOpacity+=0.07f;
                        }

                        if (AI_Timer % shootPeriod == 0 && Main.netMode != NetmodeID.MultiplayerClient)
                        {
                            float shootSpeed = Main.getGoodWorld ? 9f :
                                                 Main.masterMode ? 8f :
                                                 Main.expertMode ? 7f :
                                                                   5f;

                            Vector2 shootVelocity = (player.Center - NPC.Center).SafeNormalize(default) * shootSpeed;
                            Projectile.NewProjectileDirect(NPC.GetSource_FromAI(), NPC.Center, shootVelocity, ModContent.ProjectileType<PhantasmalBolt>(), Utility.TrueDamage((int)(NPC.damage * 0.8f)), 1f, Main.myPlayer);
                        }
                    }

                    break;

                case AttackType.ChargeAtPlayer:

                    //Wait until mouth is open
                    if (AI_AttackProgress == 0)
                    {
                        chargeTicks = 0;

                        if (targetFrame != 2)
                        {
                            AI_Timer++;

                            CycleAnimation();

                            MoveTowardTargetPlayer(player);

                            AdjustRotation(player);
                        }
                        else
                        {
                            //Terraria.Audio.SoundEngine.PlaySound(SoundID.ForceRoar with { Pitch = 1.1f, Volume = 0.5f }, NPC.Center);

                            Vector2 dir = NPC.DirectionTo(player.Center);
                            NPC.rotation = dir.ToRotation();

                            float speed = Main.getGoodWorld ? 35f :
                                            Main.masterMode ? 30f :
                                            Main.expertMode ? 25f :
                                                              15f;

                            NPC.velocity = dir * speed;

                            AI_AttackProgress++;
                        }
                    }
                    else
                        chargeTicks++;

                    if (AI_Timer <= 0)
                    {
                        AI_Attack = AttackType.Chomp;
                        AI_Timer = 20;
                        AI_AttackProgress = 0;
                    }
                    break;

                case AttackType.Chomp:

                    NPC.velocity *= 1f - 5f / 60f;

                    if (targetFrame != 0)
                        CycleAnimation();
                    else if (AI_Timer <= 0)
                    {
                        AI_Attack = AttackType.Wait;
                        AI_AttackProgress = 0;
                    }
                    break;

                case AttackType.Despawning:

                    NPC.velocity *= 1f - 3f / 60f;
                    targetAlpha += 255f / (2 * 60);
                    SpawnDusts();

                    if (targetAlpha > 255)
                        NPC.active = false;

                    targetFrame = 0;
                    NPC.frameCounter = 0;
                    break;
            }

            AI_Timer--;

            if (Vector2.Distance(Main.npc[ParentBoss].Center,NPC.Center)>1000f)
            {
                NPC.velocity +=(Main.npc[ParentBoss].Center-NPC.Center).SafeNormalize(Vector2.UnitX)*1.8f;
            }

            NPC.alpha = (int)targetAlpha;

            NPC.spriteDirection = NPC.velocity.X > 0
                ? 1
                : (NPC.velocity.X < 0
                    ? -1
                    : NPC.spriteDirection);
        }

        private void MoveTowardTargetPlayer(Player player)
        {
            const float inertia = 60f;

            float speedX = Main.getGoodWorld ? 20f :
                           Main.masterMode ? 18f :
                           Main.expertMode ? 14f :
                                               8f;

            float speedup = Utility.InverseLerp((30 * 16f) * (30 * 16f), (60 * 16f) * (60 * 16f), NPC.DistanceSQ(player.Center), true);
            speedX += speedX * speedup;

            float speedY = speedX * 0.5f;

            const float minDistance = 5 * 16;
            if (NPC.DistanceSQ(player.Center) >= minDistance * minDistance)
            {
                Vector2 direction = NPC.DirectionTo(player.Center) * speedX;

                NPC.velocity = (NPC.velocity * (inertia - 1) + direction) / inertia;

                if (NPC.velocity.X < -speedX)
                    NPC.velocity.X = -speedX;
                else if (NPC.velocity.X > speedX)
                    NPC.velocity.X = speedX;

                if (NPC.velocity.Y < -speedY)
                    NPC.velocity.Y = -speedY;
                else if (NPC.velocity.Y > speedY)
                    NPC.velocity.Y = speedY;
            }
        }

        private void AdjustRotation(Player player)
        {
            float NPCRotation = NPC.rotation;
            float targetRotation = NPC.DirectionTo(player.Center).ToRotation();

            //Prevent spinning
            if (NPCRotation - targetRotation > MathHelper.Pi)
                targetRotation += MathHelper.TwoPi;
            else if (targetRotation - NPCRotation > MathHelper.Pi)
                NPCRotation += MathHelper.TwoPi;

            NPC.rotation = MathHelper.Lerp(NPCRotation, targetRotation, 4.3f / 60f);
        }

        private void CycleAnimation()
        {
            if (++NPC.frameCounter >= 10)
            {
                NPC.frameCounter = 0;
                targetFrame = ++targetFrame % Main.npcFrameCount[NPC.type];
            }
        }

        public override void HitEffect(NPC.HitInfo hit)
        {
            CraterDemon.SpawnDustsInner(NPC.position, NPC.width, NPC.height, ModContent.DustType<RegolithDust>());

            if (Main.dedServ)
                return;

            var entitySource = NPC.GetSource_Death();
            if (NPC.life <= 0)
            {
                for (int i = 0; i < 15; i++)
                    CraterDemon.SpawnDustsInner(NPC.position, NPC.width, NPC.height, ModContent.DustType<RegolithDust>());

                Gore.NewGore(entitySource, NPC.position, NPC.velocity, Mod.Find<ModGore>("CraterImpGoreFace").Type);
                Gore.NewGore(entitySource, NPC.position, NPC.velocity, Mod.Find<ModGore>("CraterImpGoreHead").Type);
                Gore.NewGore(entitySource, NPC.position, NPC.velocity, Mod.Find<ModGore>("CraterImpGoreJaw").Type);
            }
        }

        private void SpawnDusts()
        {
            for (int i = 0; i < 4; i++)
                CraterDemon.SpawnDustsInner(NPC.position, NPC.width, NPC.height, ModContent.DustType<RegolithDust>());
        }
    }
}<|MERGE_RESOLUTION|>--- conflicted
+++ resolved
@@ -157,16 +157,12 @@
                 : SpriteEffects.None;
 
             glowmask ??= ModContent.Request<Texture2D>(Texture + "_Glow");
-<<<<<<< HEAD
-            spriteBatch.Draw(glowmask.Value, NPC.Center - Main.screenPosition, NPC.frame, Color.White, NPC.rotation, NPC.Size / 2f, NPC.scale, effect, 0f);           
-=======
             spriteBatch.Draw(glowmask.Value, NPC.Center - Main.screenPosition, NPC.frame, (Color)GetAlpha(Color.White), NPC.rotation, NPC.Size / 2f, NPC.scale, effect, 0f);
             Texture2D flare = ModContent.Request<Texture2D>(Macrocosm.TextureEffectsPath + "Flare2").Value;
             float yOffset = NPC.rotation<0f ? -11f : 11f;
             spriteBatch.Draw(flare, NPC.Center - screenPos + new Vector2(-0.1f,yOffset).RotatedBy(NPC.rotation), null, new Color(157, 255, 156,0)*Main.rand.NextFloat(0.4f,0.8f)*eyeOpacity, NPC.rotation+MathHelper.PiOver2, flare.Size() / 2, NPC.scale * 0.1f, SpriteEffects.None, 0f);
             spriteBatch.Draw(flare, NPC.Center - screenPos + new Vector2(20f,yOffset).RotatedBy(NPC.rotation), null, new Color(157, 255, 156,0)*Main.rand.NextFloat(0.4f,0.8f)*eyeOpacity, NPC.rotation+MathHelper.PiOver2, flare.Size() / 2, NPC.scale * 0.1f, SpriteEffects.None, 0f);
 
->>>>>>> 43c016b2
         }
 
         public override void AI()
