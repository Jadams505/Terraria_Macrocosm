﻿using Microsoft.Xna.Framework;
using Microsoft.Xna.Framework.Graphics;
using Terraria.ModLoader;
using Terraria.GameContent.UI.Elements;
using Macrocosm.Common.UI;
using Macrocosm.Common.Utils;
using Macrocosm.Content.Rockets.Customization;
using Macrocosm.Common.DataStructures;
using Terraria.Localization;
using Terraria.UI;
using System;
using System.Linq;
using Terraria;
using System.Collections.Generic;
using Macrocosm.Content.Rockets.Modules;
using Microsoft.Xna.Framework.Input;
using ReLogic.OS;
using Terraria.Audio;
using Terraria.ID;

namespace Macrocosm.Content.Rockets.Navigation
{
    public class UICustomizationTab : UIPanel, ITabUIElement, IRocketDataConsumer
    {
		private Rocket rocket = new();
		public Rocket Rocket {
			get => rocket;
			set
			{
				bool changed = rocket != value;
				rocket = value;

				if (changed)
					OnRocketChanged();
			}
		} 


		private readonly Dictionary<Rocket, Rocket> rocketDummyPairs = new();
		public Rocket CustomizationDummy { 
			get 
			{
				if(!rocketDummyPairs.ContainsKey(Rocket))
					rocketDummyPairs[Rocket] = Rocket.Clone();

				return rocketDummyPairs[Rocket];
			}
			set 
			{
				rocketDummyPairs[Rocket] = value;
			} 
		}

		private readonly Dictionary<(Rocket rocket, string moduleName), List<UIPatternIcon>> dummyPatternEdits = new();

		private UIPanel rocketPreviewBackground;
		private UIHoverImageButton rocketPreviewZoomButton;
		private UIRocketPreviewLarge rocketPreview;

		private UIPanel customizationPanelBackground;

		private UIPanel modulePicker;
		private UIText modulePickerTitle;
		private UIHoverImageButton leftButton;
		private UIHoverImageButton rightButton;
		private string currentModuleName = "CommandPod";
		private RocketModule currentModule;

		private UIPanel rocketCustomizationControlPanel;
		private UIPanelIconButton rocketApplyButton;
		private UIPanelIconButton rocketCancelButton;
		private UIPanelIconButton rocketResetButton;
		private UIPanelIconButton rocketCopyButton;
		private UIPanelIconButton rocketPasteButton;

		private UIPanel nameplateConfigPanel;
		private UIInputTextBox nameplateTextBox;
		private UIFocusIconButton nameplateColorPicker;
		private UIFocusIconButton alignLeft;
		private UIFocusIconButton alignCenterHorizontal;
		private UIFocusIconButton alignRight;
		private UIFocusIconButton alignTop;
		private UIFocusIconButton alignCenterVertical;
		private UIFocusIconButton alignBottom;

		private UIPanel detailConfigPanel;

		private UIPanel patternConfigPanel;
		private UIListScrollablePanel patternSelector;
		private UIPatternIcon currentPatternIcon;

		private UIPanelIconButton resetPatternButton;
		private UIVerticalSeparator colorPickerSeparator;
		private List<(UIFocusIconButton picker, int colorIndex)> patternColorPickers;
		
		private UIColorMenuHSL hslMenu;
		private float luminanceSliderFactor = 0.85f;

		public UICustomizationTab()
		{
		}

		public override void OnInitialize()
        {
			Width.Set(0, 1f);
			Height.Set(0, 1f);
			HAlign = 0.5f;
			VAlign = 0.5f;

			SetPadding(6f);

			BackgroundColor = new Color(13, 23, 59, 127);
			BorderColor = new Color(15, 15, 15, 255);

			rocketPreviewBackground = CreateRocketPreview();
			Append(rocketPreviewBackground);

			customizationPanelBackground = new()
			{
				Width = new(0, 0.6f),
				Height = new(0, 1f),
				HAlign = 0f,
				BackgroundColor = new Color(53, 72, 135),
				BorderColor = new Color(89, 116, 213, 255)
			};
			customizationPanelBackground.SetPadding(6f);
			Append(customizationPanelBackground);

			modulePicker = CreateModulePicker();
			customizationPanelBackground.Append(modulePicker);

			nameplateConfigPanel = CreateNameplateConfigPanel();
			customizationPanelBackground.Append(nameplateConfigPanel);

			detailConfigPanel = CreateDetailConfigPanel();
			customizationPanelBackground.Append(detailConfigPanel);

			patternConfigPanel = CreatePatternConfigPanel();
			customizationPanelBackground.Append(patternConfigPanel);
			 
			rocketCustomizationControlPanel = CreateRocketControlPanel();
			customizationPanelBackground.Append(rocketCustomizationControlPanel);

			hslMenu = new(luminanceSliderFactor)
			{
				HAlign = 0.98f,
				Top = new(0f, 0.092f)
			};
			hslMenu.SetupApplyAndCancelButtons(ColorPickersLoseFocus, OnHSLMenuCancel);

			customizationPanelBackground.Activate();
		}

		public void OnTabOpen()
		{
			RefreshPatternColorPickers();
		}

		public void OnTabClose()
		{
			Main.blockInput = false;
			AllLoseFocus();
		}

		public override void Update(GameTime gameTime)
        {
            base.Update(gameTime);

			rocketPreview.RocketDummy = CustomizationDummy;
			UpdateCurrentModule();

			UpdatePatternConfig();
			UpdatePatternColorPickers();

			UpdateNamplateTextBox();
			UpdateNameplateColorPicker();
			UpdateNameplateAlignButtons();

			UpdateHSLMenuVisibility();

			UpdateKeyboardCapture();
		}

		private void OnRocketChanged()
		{
			RefreshPatternConfigPanel();
		}

		#region Update methods
		private void UpdateCurrentModule()
		{
			currentModule = CustomizationDummy.Modules[currentModuleName];
			modulePickerTitle.SetText(Language.GetText("Mods.Macrocosm.UI.Rocket.Modules." + currentModuleName));
		}

		private void UpdatePatternConfig()
		{
			Pattern currentDummyPattern = CustomizationDummy.Modules[currentModuleName].Pattern;

			if (patternSelector.Any())
			{
				if(dummyPatternEdits.ContainsKey((Rocket, currentModuleName)))
					currentPatternIcon = dummyPatternEdits[(Rocket, currentModuleName)]
						.Where((icon) => icon.Pattern.Name == currentDummyPattern.Name)
						.FirstOrDefault();

				if (currentPatternIcon is not null)
				{
					currentPatternIcon.Pattern.SetColorData(currentDummyPattern.ColorData);
					currentPatternIcon.HasFocus = true;

					if (patternColorPickers is null)
						CreatePatternColorPickers();
				}
			}
		}

		private void UpdatePatternColorPickers()
		{
			foreach (var (picker, colorIndex) in patternColorPickers)
			{
				if (picker.HasFocus)
				{
					if (rocketPreview.ZoomedOut)
					{
						foreach (var module in CustomizationDummy.Modules)
						{
							var modulePattern = CustomizationDummy.Modules[module.Key].Pattern;

							if (modulePattern.Name == currentPatternIcon.Pattern.Name && hslMenu.PreviousColor != hslMenu.PendingColor)
 								modulePattern.SetColor(colorIndex, hslMenu.PendingColor);
 						}
					}
					else
					{
						currentModule.Pattern.SetColor(colorIndex, hslMenu.PendingColor);
					}
				}

				picker.BackPanelColor = currentModule.Pattern.GetColor(colorIndex);
			}
		}

		private void UpdateNamplateTextBox()
		{
			if (nameplateTextBox.HasFocus)
				CustomizationDummy.Nameplate.Text = nameplateTextBox.Text;
			else
				nameplateTextBox.Text = CustomizationDummy.AssignedName;
		}

		private void UpdateNameplateColorPicker()
		{
			if (nameplateColorPicker.HasFocus)
			{
				CustomizationDummy.Nameplate.TextColor = hslMenu.PendingColor;
				nameplateColorPicker.BackPanelColor = hslMenu.PendingColor;
				//nameplateTextBox.TextColor = hslMenu.PendingColor; // I don't think we want colored text in the text box lol -- Feldy
			}
			else
			{
				nameplateColorPicker.BackPanelColor = CustomizationDummy.Nameplate.TextColor;
				//nameplateTextBox.TextColor = Rocket.CustomizationDummy.Nameplate.TextColor;
			}
		}

		private void UpdateNameplateAlignButtons()
		{
			switch (CustomizationDummy.Nameplate.HorizontalAlignment)
			{
				case TextAlignmentHorizontal.Left: alignLeft.HasFocus = true; break;
				case TextAlignmentHorizontal.Right: alignRight.HasFocus = true; break;
				case TextAlignmentHorizontal.Center: alignCenterHorizontal.HasFocus = true; break;
			}

			switch (CustomizationDummy.Nameplate.VerticalAlignment)
			{
				case TextAlignmentVertical.Top: alignTop.HasFocus = true; break;
				case TextAlignmentVertical.Bottom: alignBottom.HasFocus = true; break;
				case TextAlignmentVertical.Center: alignCenterVertical.HasFocus = true; break;
			}
		}

		private void UpdateHSLMenuVisibility()
		{
			if (GetFocusedColorPicker(out _))
			{
				hslMenu.UpdateKeyboardCapture();

				if (customizationPanelBackground.HasChild(rocketCustomizationControlPanel))
					customizationPanelBackground.ReplaceChildWith(rocketCustomizationControlPanel, hslMenu);
			}
			else
			{
				if (customizationPanelBackground.HasChild(hslMenu))
					customizationPanelBackground.ReplaceChildWith(hslMenu, rocketCustomizationControlPanel);
			}
		}

		private void UpdateKeyboardCapture()
		{
			Main.blockInput = !Main.keyState.KeyPressed(Keys.Escape) && !Main.keyState.KeyPressed(Keys.R);

			bool colorPickerSelected = GetFocusedColorPicker(out var colorPicker);
			int indexInList = patternColorPickers.IndexOf(colorPicker);

			if (Main.keyState.KeyPressed(Keys.Left))
			{
				if(colorPicker.colorIndex >= 0)
				{
					if (indexInList - 1 >= 0)
						patternColorPickers[indexInList - 1].picker.HasFocus = true;
				} 
				else
				{
					leftButton.TriggerRemoteInteraction();
					PickPreviousModule();
				}
			}
			else if(Main.keyState.KeyPressed(Keys.Right))
			{
				if (colorPicker.colorIndex >= 0)
				{
					if (indexInList + 1 < patternColorPickers.Count)
						patternColorPickers[indexInList + 1].picker.HasFocus = true;
				}
				else
				{
					rightButton.TriggerRemoteInteraction();
					PickNextModule();
				}
			}

			if (colorPickerSelected)
 				hslMenu.UpdateKeyboardCapture();
		}
		#endregion

		#region Control actions
		private void PickPreviousModule()
		{
			rocketPreview.PreviousModule();
			RefreshPatternColorPickers();
			AllLoseFocus();
		}

		private void PickNextModule()
		{
			rocketPreview.NextModule();
			RefreshPatternColorPickers();
			AllLoseFocus();
		}

		private void JumpToModule(string moduleName)
		{
			rocketPreview.SetModule(moduleName);
			RefreshPatternColorPickers();
		}

		private void OnCurrentModuleChange(string moduleName, int moduleIndex)
		{
			currentModuleName = moduleName;
			UpdateCurrentModule();
			RefreshPatternConfigPanel();
		}

		private void RefreshPatternConfigPanel()
		{
			customizationPanelBackground.ReplaceChildWith(patternConfigPanel, CreatePatternConfigPanel());
			RefreshPatternColorPickers();
		}

		private void OnPreviewZoomIn()
		{
			rocketPreviewZoomButton.SetImage(ModContent.Request<Texture2D>("Macrocosm/Content/Rockets/Textures/Buttons/ZoomOutButton"));
		}

		private void OnPreviewZoomOut()
		{
			rocketPreviewZoomButton.SetImage(ModContent.Request<Texture2D>("Macrocosm/Content/Rockets/Textures/Buttons/ZoomInButton"));
<<<<<<< HEAD
=======

			ColorPickersLoseFocus();

			if (!GetFocusedColorPicker(out _))
				customizationPanelBackground.ReplaceChildWith(moduleCustomizationControlPanel, rocketCustomizationControlPanel);
>>>>>>> 235ba51e
		}

		private void ApplyCustomizationChanges()
		{
			AllLoseFocus();

			Rocket.ApplyCustomizationChanges(CustomizationDummy);

			RefreshPatternColorPickers();
		}

		private void DiscardCustomizationChanges()
		{
			AllLoseFocus();

			CustomizationDummy = Rocket.Clone();

			UpdatePatternConfig();
			currentPatternIcon.Pattern = CustomizationDummy.Modules[currentModuleName].Pattern.Clone();

			RefreshPatternColorPickers();
		}

		private void ResetRocketToDefaults()
		{
			AllLoseFocus();

			CustomizationDummy.ResetCustomizationToDefault();

			RefreshPatternColorPickers();
		}

		private void CopyRocketData()
		{
			SoundEngine.PlaySound(SoundID.MenuTick);
			string json = CustomizationDummy.GetCustomizationDataJSON();
			Platform.Get<IClipboard>().Value = json;
		}

		private void PasteRocketData()
		{
			SoundEngine.PlaySound(SoundID.MenuTick);
			string json = Platform.Get<IClipboard>().Value;

			try
			{
				CustomizationDummy.ApplyRocketCustomizationFromJSON(json);
				RefreshPatternColorPickers();
			}
			catch (Exception ex)
			{
				Utility.Chat(ex.Message);
			}
		}

		private void CopyModuleData()
		{
			SoundEngine.PlaySound(SoundID.MenuTick);
			string json = currentModule.GetCustomizationDataJSON();
			Platform.Get<IClipboard>().Value = json;
		}

		private void PasteModuleData()
		{
			SoundEngine.PlaySound(SoundID.MenuTick);
			string json = Platform.Get<IClipboard>().Value;

			try
			{
				currentModule.ApplyCustomizationDataFromJSON(json);
				RefreshPatternColorPickers();
			}
			catch (Exception ex)
			{
				Utility.Chat(ex.Message);
			}

		}

		private void OnHSLMenuCancel()
		{
			if (GetFocusedColorPicker(out var item))
			{
				if (item.colorIndex >= 0)
				{
					item.picker.BackPanelColor = hslMenu.PreviousColor;

					if (rocketPreview.ZoomedOut)
					{
						foreach (var module in CustomizationDummy.Modules)
						{
							var modulePattern = CustomizationDummy.Modules[module.Key].Pattern;

							if (modulePattern.Name == currentPatternIcon.Pattern.Name)
								modulePattern.SetColor(item.colorIndex, hslMenu.PendingColor, evenIfNotUserModifiable: true);
						}
					}
					else
					{
						currentModule.Pattern.SetColor(item.colorIndex, hslMenu.PreviousColor);
					}	
				}
				else if (item.colorIndex == -1)
				{
					CustomizationDummy.Nameplate.TextColor = hslMenu.PreviousColor;
				}
			}

			ColorPickersLoseFocus();

		}
		#endregion

		#region Pattern selection methods
		public void SelectPattern(UIPatternIcon icon)
		{
<<<<<<< HEAD
			currentPatternIcon = dummyPatternEdits[(Rocket, currentModuleName)].FirstOrDefault(stored => stored.Pattern.Name == icon.Pattern.Name);
=======
			currentPatternIcon = icon;
>>>>>>> 235ba51e

			if (rocketPreview.ZoomedOut)
			{
				foreach(var module in CustomizationDummy.Modules)
				{
					if(CustomizationStorage.TryGetPattern(module.Key, icon.Pattern.Name, out Pattern defaultPattern))
					{
						var currentPattern = defaultPattern.Clone();

						for(int i = 0; i < Pattern.MaxColorCount; i++)
						{
							if (defaultPattern.ColorData[i].HasColorFunction && icon.Pattern.ColorData[i].HasColorFunction)
								currentPattern.SetColorFunction(i, icon.Pattern.ColorData[i].ColorFunction);
							else if (currentPattern.ColorData[i].IsUserModifiable && icon.Pattern.ColorData[i].IsUserModifiable)
								currentPattern.SetColor(i, icon.Pattern.ColorData[i].Color);
						}

						CustomizationDummy.Modules[module.Key].Pattern = currentPattern;
					}
				}
			}
			else
			{
				//currentModule.Pattern = CustomizationStorage.GetPattern(icon.Pattern.ModuleName, icon.Pattern.Name);
				currentModule.Pattern = icon.Pattern.Clone();
			}

			RefreshPatternColorPickers();
		}

		private void RefreshPatternColorPickers()
		{
			UpdateCurrentModule();
			UpdatePatternConfig();
			ClearPatternColorPickers();
			CreatePatternColorPickers();
		}

		private void ClearPatternColorPickers()
		{
			if (patternColorPickers is not null)
				foreach (var (picker, _) in patternColorPickers)
					picker.Remove();

			colorPickerSeparator?.Remove();
			resetPatternButton?.Remove();
		}

		private List<(UIFocusIconButton, int)> CreatePatternColorPickers()
		{
			patternColorPickers = new();

			var indexes = currentModule.Pattern.UserModifiableIndexes;

			float iconSize = 32f + 8f;
			float iconLeftOffset = 3f;

			for (int i = 0; i < indexes.Count; i++)
			{
				UIFocusIconButton colorPicker = new()
				{
					HAlign = 0f,
					Top = new(0f, 0.04f),
					Left = new(iconSize * i + iconLeftOffset, 0f),
					FocusContext = "RocketCustomizationColorPicker"
				};

				colorPicker.OnLeftClick += (_, _) => { colorPicker.HasFocus = true; };
				colorPicker.OnFocusGain = PatternColorPickerOnFocusGain;

				colorPicker.OnRightClick += (_, _) => { colorPicker.HasFocus = false; };
				colorPicker.OnFocusLost += PatternColorPickerOnFocusLost;

				patternConfigPanel.Append(colorPicker);
				patternColorPickers.Add((colorPicker, indexes[i]));
			}

			colorPickerSeparator = new()
			{
				Height = new(32f, 0f),
				Top = new(0f, 0.04f),
				Left = new(iconSize * indexes.Count + iconLeftOffset - 1f, 0f),
				Color = new Color(89, 116, 213, 255) * 1.1f
			};
			patternConfigPanel.Append(colorPickerSeparator);

			resetPatternButton = new(ModContent.Request<Texture2D>(symbolsPath + "ResetWhite"))
			{
				HAlign = 0f,
				Top = new(0f, 0.04f),
				Left = new(iconSize * indexes.Count + iconLeftOffset + 7f, 0f),
				HoverText = Language.GetText("Mods.Macrocosm.UI.Rocket.Customization.ResetPattern")
			};
			resetPatternButton.OnLeftClick += (_, _) => ResetCurrentPatternToDefaults();
			patternConfigPanel.Append(resetPatternButton);

			return patternColorPickers;
		}

		private void ResetCurrentPatternToDefaults()
		{
			//UpdatePatternConfig();
			ColorPickersLoseFocus();

			var defaultPattern = CustomizationStorage.GetPattern(currentModuleName, currentModule.Pattern.Name);
			currentModule.Pattern = defaultPattern.Clone();
			currentPatternIcon.Pattern = defaultPattern.Clone();

			if(GetFocusedColorPicker(out var item) && item.colorIndex >= 0)
			{
				item.picker.BackPanelColor = defaultPattern.GetColor(item.colorIndex);
			}

		}
		#endregion

		#region Focus handlers
		private void AllLoseFocus()
		{
			nameplateTextBox.HasFocus = false;
			ColorPickersLoseFocus();
		}

		private bool GetFocusedColorPicker(out (UIFocusIconButton picker, int colorIndex) focused)
		{
			if (patternColorPickers is not null)
			{
				foreach (var (picker, colorIndex) in patternColorPickers)
				{
					if (picker.HasFocus)
					{
						focused = (picker, colorIndex);
						return true;
					}
				}
			}
			
			if (nameplateColorPicker.HasFocus)
			{
				focused = (nameplateColorPicker, -1);
				return true;
			}

			focused = (null, int.MinValue);
			return false;
		}

		private void ColorPickersLoseFocus()
		{
			if (GetFocusedColorPicker(out var item))
				item.picker.HasFocus = false;
		}

		private void NameplateTextOnFocusGain()
		{
			JumpToModule("EngineModule");
		}

		private void NameplateTextOnFocusLost()
		{
		}

		private void NameplateColorPickerOnFocusGain()
		{
			JumpToModule("EngineModule");

			hslMenu.SetColorHSL(CustomizationDummy.Nameplate.TextColor.ToScaledHSL(luminanceSliderFactor));
			hslMenu.CaptureCurrentColor();
		}

		private void NameplateColorPickerOnFocusLost()
		{
		}

		private void PatternColorPickerOnFocusGain()
		{
			if(GetFocusedColorPicker(out var item) && item.colorIndex >= 0)
			{
				hslMenu.SetColorHSL(currentModule.Pattern.GetColor(item.colorIndex).ToScaledHSL(luminanceSliderFactor));
				hslMenu.CaptureCurrentColor();
			}
		}

		private void PatternColorPickerOnFocusLost()
		{
		}
		#endregion

		#region UI creation methods
		private const string buttonsPath = "Macrocosm/Content/Rockets/Textures/Buttons/";
		private const string symbolsPath = "Macrocosm/Content/Rockets/Textures/Symbols/";


		private UIPanel CreateRocketPreview()
		{
			rocketPreviewBackground = new()
			{
				Width = new(0, 0.4f),
				Height = new(0, 1f),
				Left = new(0, 0.605f),
				HAlign = 0f,
				BackgroundColor = new Color(53, 72, 135),
				BorderColor = new Color(89, 116, 213, 255)
			};
			rocketPreviewBackground.SetPadding(2f);
			rocketPreviewBackground.OverflowHidden = true;
			rocketPreviewBackground.Activate();
			Append(rocketPreviewBackground);

			rocketPreview = new()
			{
				OnZoomedIn = OnPreviewZoomIn,
				OnZoomedOut = OnPreviewZoomOut,
				OnModuleChange = OnCurrentModuleChange,
			};
			rocketPreviewBackground.Append(rocketPreview);

			rocketPreviewZoomButton = new(ModContent.Request<Texture2D>("Macrocosm/Content/Rockets/Textures/Buttons/ZoomOutButton"), ModContent.Request<Texture2D>("Macrocosm/Content/Rockets/Textures/Buttons/ZoomButtonBorder"))
			{
				Left = new(10, 0),
				Top = new(10, 0),
				HoverText = Language.GetText("Mods.Macrocosm.UI.Common.ZoomOut")
			};
			rocketPreviewZoomButton.OnLeftClick += (_, _) => rocketPreview.ZoomedOut = !rocketPreview.ZoomedOut;
			rocketPreviewBackground.Append(rocketPreviewZoomButton);

			return rocketPreviewBackground;
		}

		private UIPanel CreateModulePicker()
		{
			var mode = ReLogic.Content.AssetRequestMode.ImmediateLoad;

			modulePicker = new()
			{
				Width = new(0, 0.36f),
				Height = new(0, 0.25f),
				HAlign = 0.007f,
				Top = new(0f, 0.092f),
				BackgroundColor = new Color(53, 72, 135),
				BorderColor = new Color(89, 116, 213, 255),
			};
			modulePicker.SetPadding(0f);

			modulePickerTitle = new(Language.GetText("Mods.Macrocosm.UI.Rocket.Modules." + currentModuleName), 0.9f, false)
			{
				IsWrapped = false,
				HAlign = 0.5f,
				VAlign = 0.05f,
				TextColor = Color.White
			};
			modulePicker.Append(modulePickerTitle);

			UIPanel moduleIconPreviewPanel = new()
			{ 
				Width = new(0f, 0.6f),
				Height = new(0f, 0.7f),
				HAlign = 0.5f,
				VAlign = 0.6f,
				BackgroundColor = new Color(53, 72, 135),
				BorderColor = new Color(89, 116, 213, 255)
			};
			modulePicker.Append(moduleIconPreviewPanel);

			leftButton = new(ModContent.Request<Texture2D>(buttonsPath + "BackArrow", mode), ModContent.Request<Texture2D>(buttonsPath + "BackArrowBorder", mode))
			{
				VAlign = 0.5f,
				Left = new StyleDimension(0f, 0f),
			};
			leftButton.SetVisibility(1f, 1f, 1f);
			leftButton.CheckInteractible = () => !rocketPreview.AnimationActive;
			leftButton.OnLeftClick += (_, _) => PickPreviousModule();
			
			modulePicker.Append(leftButton);

			rightButton = new(ModContent.Request<Texture2D>(buttonsPath + "ForwardArrow", mode), ModContent.Request<Texture2D>(buttonsPath + "ForwardArrowBorder", mode))
			{
				VAlign = 0.5f,
				Left = new StyleDimension(0, 0.79f),
			};
			rightButton.SetVisibility(1f, 1f, 1f);
			rightButton.CheckInteractible = () => !rocketPreview.AnimationActive;
			rightButton.OnLeftClick += (_, _) => PickNextModule();
	
			modulePicker.Append(rightButton);

			return modulePicker;
		}

		private UIPanel CreateRocketControlPanel()
		{
			rocketCustomizationControlPanel = new()
			{
				Width = new(0f, 0.62f),
				Height = new(0, 0.25f),
				HAlign = 0.98f,
				Top = new(0f, 0.092f),
				BackgroundColor = new Color(53, 72, 135),
				BorderColor = new Color(89, 116, 213, 255)
			};
			rocketCustomizationControlPanel.SetPadding(2f);
			customizationPanelBackground.Append(rocketCustomizationControlPanel);

			rocketCopyButton = new(Main.Assets.Request<Texture2D>("Images/UI/CharCreation/Copy"))
			{
				VAlign = 0.9f,
				Left = new(0f, 0.18f),   
				HoverText = Language.GetText("Mods.Macrocosm.UI.Rocket.Customization.CopyRocket")
			};
			rocketCopyButton.OnLeftMouseDown += (_, _) => CopyRocketData();
			rocketCustomizationControlPanel.Append(rocketCopyButton);

			rocketPasteButton = new(Main.Assets.Request<Texture2D>("Images/UI/CharCreation/Paste"))
			{
				VAlign = 0.9f,
				Left = new(0f, 0.295f),   
				HoverText = Language.GetText("Mods.Macrocosm.UI.Rocket.Customization.PasteRocket")
			};
			rocketPasteButton.OnLeftMouseDown += (_, _) => PasteRocketData();
			rocketCustomizationControlPanel.Append(rocketPasteButton);

			UIVerticalSeparator separator1 = new()
			{
				Height = new(32f, 0f),
				VAlign = 0.9f,
				Left = new(0f, 0.425f),   
				Color = new Color(89, 116, 213, 255) * 1.1f
			};
			rocketCustomizationControlPanel.Append(separator1);

			rocketResetButton = new(ModContent.Request<Texture2D>(symbolsPath + "ResetGray"))
			{
				VAlign = 0.9f,
				Left = new(0f, 0.448f),  
				HoverText = Language.GetText("Mods.Macrocosm.UI.Rocket.Customization.ResetRocket")
			};
			rocketResetButton.OnLeftClick += (_, _) => ResetRocketToDefaults();
			rocketCustomizationControlPanel.Append(rocketResetButton);

			UIVerticalSeparator separator2 = new()
			{
				Height = new(32f, 0f),
				VAlign = 0.9f,
				Left = new(0f, 0.571f),   
				Color = new Color(89, 116, 213, 255) * 1.1f
			};
			rocketCustomizationControlPanel.Append(separator2);

			rocketCancelButton = new(ModContent.Request<Texture2D>(symbolsPath + "CrossmarkRed"))
			{
				VAlign = 0.9f,
				Left = new(0f, 0.6f), 
				HoverText = Language.GetText("Mods.Macrocosm.UI.Rocket.Customization.Cancel")
			};
			rocketCancelButton.OnLeftClick += (_, _) => DiscardCustomizationChanges();
			rocketCustomizationControlPanel.Append(rocketCancelButton);

			rocketApplyButton = new(ModContent.Request<Texture2D>(symbolsPath + "CheckmarkGreen"))
			{
				VAlign = 0.9f,
				Left = new(0f, 0.715f),   
				HoverText = Language.GetText("Mods.Macrocosm.UI.Rocket.Customization.Apply")
			};
			rocketApplyButton.OnLeftClick += (_, _) => ApplyCustomizationChanges();
			rocketCustomizationControlPanel.Append(rocketApplyButton);


			/*
			randomizeButton = new(Main.Assets.Request<Texture2D>("Images/UI/CharCreation/Randomize"))
			{
				VAlign = 0.93f,
				Left = new(0f, 0.77f),
				HoverText = Language.GetText("Mods.Macrocosm.UI.Common.RandomizeColor")
			};

			randomizeButton.OnLeftMouseDown += (_, _) => RandomizeColor();
			rocketCustomizationControlPanel.Append(randomizeButton);
			*/

			return rocketCustomizationControlPanel;
		}

		private UIPanel CreateNameplateConfigPanel()
		{
			nameplateConfigPanel = new()
			{
				Width = new StyleDimension(0, 0.99f),
				Height = new StyleDimension(0, 0.08f),
				HAlign = 0.5f,
				BackgroundColor = new Color(53, 72, 135),
				BorderColor = new Color(89, 116, 213, 255),
			};
			nameplateConfigPanel.SetPadding(0f);

			nameplateTextBox = new(Language.GetText("Mods.Macrocosm.Common.Rocket").Value)
			{
				Width = new(0f, 0.46f),
				Height = new(0f, 0.74f),
				HAlign = 0.02f,
				VAlign = 0.55f,
				BackgroundColor = new Color(53, 72, 135),
				BorderColor = new Color(89, 116, 213, 255),
				HoverBorderColor = Color.Gold,
				TextMaxLenght = Nameplate.MaxChars,
				TextScale = 1f,
				FormatText = Nameplate.FormatText,
				FocusContext = "TextBox",
				OnFocusGain = NameplateTextOnFocusGain,
				OnFocusLost = NameplateTextOnFocusLost
			};
			nameplateConfigPanel.Append(nameplateTextBox);

			nameplateColorPicker = new()
			{
				VAlign = 0.5f,
				HAlign = 0f,
				Left = new(0f, 0.482f),
				FocusContext = "RocketCustomizationColorPicker"
			};

			nameplateColorPicker.OnLeftClick += (_, _) => { nameplateColorPicker.HasFocus = true; };
			nameplateColorPicker.OnFocusGain = NameplateColorPickerOnFocusGain;

			nameplateColorPicker.OnRightClick += (_, _) => { nameplateColorPicker.HasFocus = false; };
			nameplateColorPicker.OnFocusLost += NameplateColorPickerOnFocusLost;
	
			nameplateConfigPanel.Append(nameplateColorPicker);

			alignLeft = new(ModContent.Request<Texture2D>(symbolsPath + "AlignLeft"))
			{
				VAlign = 0.5f,
				HAlign = 0f,
				Left = new(0f, 0.56f),
				HoverText = Language.GetText("Mods.Macrocosm.UI.Common.AlignLeft"),
				FocusContext = "HorizontalAlignment",
				OnFocusGain = () =>
				{
					JumpToModule("EngineModule");
					CustomizationDummy.Nameplate.HorizontalAlignment = TextAlignmentHorizontal.Left;
				}
			};
			alignLeft.OnLeftClick += (_, _) => alignLeft.HasFocus = true;
			 
			nameplateConfigPanel.Append(alignLeft);

			alignCenterHorizontal = new(ModContent.Request<Texture2D>(symbolsPath + "AlignCenterHorizontal"))
			{
				VAlign = 0.5f,
				Left = new(0f, 0.628f),
				HoverText = Language.GetText("Mods.Macrocosm.UI.Common.AlignCenterHorizontal"),
				FocusContext = "HorizontalAlignment",
				OnFocusGain = () =>
				{
					JumpToModule("EngineModule");
					CustomizationDummy.Nameplate.HorizontalAlignment = TextAlignmentHorizontal.Center;
				}
			};
			alignCenterHorizontal.OnLeftClick += (_, _) => alignCenterHorizontal.HasFocus = true;
			nameplateConfigPanel.Append(alignCenterHorizontal);

			alignRight = new(ModContent.Request<Texture2D>(symbolsPath + "AlignRight"))
			{
				VAlign = 0.5f,
				Left = new(0f, 0.696f),
				HoverText = Language.GetText("Mods.Macrocosm.UI.Common.AlignRight"),
				FocusContext = "HorizontalAlignment",
				OnFocusGain = () =>
				{
					JumpToModule("EngineModule");
					CustomizationDummy.Nameplate.HorizontalAlignment = TextAlignmentHorizontal.Right;
				}
			};
			alignRight.OnLeftClick += (_, _) => alignRight.HasFocus = true;
			nameplateConfigPanel.Append(alignRight);

			alignTop = new(ModContent.Request<Texture2D>(symbolsPath + "AlignTop"))
			{
				VAlign = 0.5f,
				Left = new(0f, 0.78f),
				HoverText = Language.GetText("Mods.Macrocosm.UI.Common.AlignTop"),
				FocusContext = "VerticalAlignment",
				OnFocusGain = () =>
				{
					JumpToModule("EngineModule");
					CustomizationDummy.Nameplate.VerticalAlignment = TextAlignmentVertical.Top;
				}
			};
			alignTop.OnLeftClick += (_, _) => alignTop.HasFocus = true;
			nameplateConfigPanel.Append(alignTop);

			alignCenterVertical = new(ModContent.Request<Texture2D>(symbolsPath + "AlignCenterVertical"))
			{
				VAlign = 0.5f,
				Left = new(0f, 0.848f),
				HoverText = Language.GetText("Mods.Macrocosm.UI.Common.AlignCenterVertical"),
				FocusContext = "VerticalAlignment",
				OnFocusGain = () =>
				{
					JumpToModule("EngineModule");
					CustomizationDummy.Nameplate.VerticalAlignment = TextAlignmentVertical.Center;
				}
			};
			alignCenterVertical.OnLeftClick += (_, _) => alignCenterVertical.HasFocus = true;
			nameplateConfigPanel.Append(alignCenterVertical);

			alignBottom = new(ModContent.Request<Texture2D>(symbolsPath + "AlignBottom"))
			{
				VAlign = 0.5f,
				Left = new(0f, 0.917f),
				HoverText = Language.GetText("Mods.Macrocosm.UI.Common.AlignBottom"),
				FocusContext = "VerticalAlignment",
				OnFocusGain = () =>
				{
					JumpToModule("EngineModule");
					CustomizationDummy.Nameplate.VerticalAlignment = TextAlignmentVertical.Bottom;
				}
			};
			alignBottom.OnLeftClick += (_, _) => alignBottom.HasFocus = true;
			nameplateConfigPanel.Append(alignBottom);

			return nameplateConfigPanel;
		}

		private UIPanel CreateDetailConfigPanel()
		{
			detailConfigPanel = new()
			{
				Width = new(0, 0.99f),
				Height = new(0, 0.22f),
				HAlign = 0.5f,
				Top = new(0f, 0.36f),
				BackgroundColor = new Color(53, 72, 135),
				BorderColor = new Color(89, 116, 213, 255)
			};
			detailConfigPanel.SetPadding(0f);
			return detailConfigPanel;
		}

		private UIPanel CreatePatternConfigPanel()
		{
			patternConfigPanel = new()
			{
				Width = new(0, 0.99f),
				Height = new(0, 0.4f),
				HAlign = 0.5f,
				Top = new(0f, 0.595f),
				BackgroundColor = new Color(53, 72, 135),
				BorderColor = new Color(89, 116, 213, 255),
			};
			patternConfigPanel.SetPadding(6f);
			patternConfigPanel.PaddingTop = 0f;

<<<<<<< HEAD
			foreach (var module in Rocket.Modules.Keys)
			{
				var icons = CustomizationStorage.ProvidePatternUI(module);

				var key = (Rocket, module);
				if (!dummyPatternEdits.ContainsKey(key))
					dummyPatternEdits[key] = icons.OfType<UIPatternIcon>().ToList();

				if (module == currentModuleName)
				{
					patternSelector = icons;

					foreach (var icon in patternSelector.OfType<UIPatternIcon>().ToList())
						icon.OnLeftClick += (_, icon) => SelectPattern(icon as UIPatternIcon);
				}
 			}

=======
			patternSelector = CustomizationStorage.ProvidePatternUI(currentModuleName);

			var icons = patternSelector.OfType<UIPatternIcon>().ToList();

			var key = (Rocket, currentModuleName);
			if (!dummyPatternEdits.ContainsKey(key))
 				dummyPatternEdits[key] = icons;                                   
 
			foreach (var icon in icons)
  				icon.OnLeftClick += (_, icon) => SelectPattern(icon as UIPatternIcon);
 
>>>>>>> 235ba51e
			patternConfigPanel.Append(patternSelector);

			return patternConfigPanel;
		}
		#endregion 
	}
}<|MERGE_RESOLUTION|>--- conflicted
+++ resolved
@@ -378,14 +378,6 @@
 		private void OnPreviewZoomOut()
 		{
 			rocketPreviewZoomButton.SetImage(ModContent.Request<Texture2D>("Macrocosm/Content/Rockets/Textures/Buttons/ZoomInButton"));
-<<<<<<< HEAD
-=======
-
-			ColorPickersLoseFocus();
-
-			if (!GetFocusedColorPicker(out _))
-				customizationPanelBackground.ReplaceChildWith(moduleCustomizationControlPanel, rocketCustomizationControlPanel);
->>>>>>> 235ba51e
 		}
 
 		private void ApplyCustomizationChanges()
@@ -502,11 +494,7 @@
 		#region Pattern selection methods
 		public void SelectPattern(UIPatternIcon icon)
 		{
-<<<<<<< HEAD
 			currentPatternIcon = dummyPatternEdits[(Rocket, currentModuleName)].FirstOrDefault(stored => stored.Pattern.Name == icon.Pattern.Name);
-=======
-			currentPatternIcon = icon;
->>>>>>> 235ba51e
 
 			if (rocketPreview.ZoomedOut)
 			{
@@ -1059,7 +1047,6 @@
 			patternConfigPanel.SetPadding(6f);
 			patternConfigPanel.PaddingTop = 0f;
 
-<<<<<<< HEAD
 			foreach (var module in Rocket.Modules.Keys)
 			{
 				var icons = CustomizationStorage.ProvidePatternUI(module);
@@ -1077,19 +1064,6 @@
 				}
  			}
 
-=======
-			patternSelector = CustomizationStorage.ProvidePatternUI(currentModuleName);
-
-			var icons = patternSelector.OfType<UIPatternIcon>().ToList();
-
-			var key = (Rocket, currentModuleName);
-			if (!dummyPatternEdits.ContainsKey(key))
- 				dummyPatternEdits[key] = icons;                                   
- 
-			foreach (var icon in icons)
-  				icon.OnLeftClick += (_, icon) => SelectPattern(icon as UIPatternIcon);
- 
->>>>>>> 235ba51e
 			patternConfigPanel.Append(patternSelector);
 
 			return patternConfigPanel;
