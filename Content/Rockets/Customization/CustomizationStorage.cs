--- conflicted
+++ resolved
@@ -20,7 +20,6 @@
         private static Dictionary<(string moduleName, string patternName), Pattern> patterns;
         private static Dictionary<(string moduleName, string detailName), Detail> details;
 
-<<<<<<< HEAD
 		private static Dictionary<(string moduleName, string patternName), bool> patternUnlockStatus;
 		private static Dictionary<(string moduleName, string detailName), bool> detailUnlockStatus;
 
@@ -35,22 +34,10 @@
 
 			LoadPatterns();
 			LoadDetails();
-=======
-        private static IEnumerable<IUnlockable> Unlockables => Utility.Concatenate<IUnlockable>(patterns.Values, details.Values);
-
-        public override void Load()
-        {
-            patterns = new Dictionary<(string, string), Pattern>();
-            details = new Dictionary<(string, string), Detail>();
-
-            LoadPatterns();
-            LoadDetails();
->>>>>>> f7feb800
 
             Initialized = true;
         }
 
-<<<<<<< HEAD
 		public override void Unload()
 		{
 			patterns.Clear();
@@ -64,19 +51,8 @@
 			detailUnlockStatus = null;
 
 
-			Initialized = false;
-		}
-=======
-        public override void Unload()
-        {
-            patterns.Clear();
-            details.Clear();
-            patterns = null;
-            details = null;
-
             Initialized = false;
         }
->>>>>>> f7feb800
 
         public static void Reset()
         {
@@ -84,7 +60,6 @@
             ModContent.GetInstance<CustomizationStorage>().Load();
         }
 
-<<<<<<< HEAD
 		/// <summary>
 		/// Gets a pattern from the pattern storage.
 		/// </summary>
@@ -143,71 +118,6 @@
 		/// <param name="unlockedState"> The unlocked state to set </param>
 		public static void SetPatternUnlockedStatus(string moduleName, string patternName, bool unlockedState = true)
 			 => patternUnlockStatus[(moduleName, patternName)] = unlockedState;
-=======
-        /// <summary>
-        /// Gets a pattern <b> reference </b> from the pattern storage. Don't use this if you're modifying pattern data.
-        /// </summary>
-        /// <param name="moduleName"> The rocket module this pattern belongs to </param>
-        /// <param name="patternName"> The pattern name </param>
-        public static Pattern GetPatternReference(string moduleName, string patternName)
-            => patterns[(moduleName, patternName)];
-
-        /// <summary>
-        /// Gets a pattern <b> clone </b> from the pattern storage. As it is a clone, it can be modified freely.
-        /// </summary>
-        /// <param name="moduleName"> The rocket module this pattern belongs to </param>
-        /// <param name="patternName"> The pattern name </param>
-        public static Pattern GetPattern(string moduleName, string patternName)
-            => patterns[(moduleName, patternName)].Clone();
-
-        public static Pattern GetDefaultPattern(string moduleName)
-            => patterns[(moduleName, "Basic")].Clone();
-
-        public static List<Pattern> GetUnlockedPatterns(string moduleName, bool asClones = true) => GetPatternsWhere(moduleName, (pattern) => pattern.Unlocked, asClones);
-
-        public static List<Pattern> GetPatternsWhere(string moduleName, Func<Pattern, bool> match, bool asClones = true)
-        {
-            var patternsForModule = patterns
-                .Select(kvp => kvp.Value)
-                .Where(pattern => pattern.ModuleName == moduleName && match(pattern))
-                .ToList();
-
-            if (asClones)
-                patternsForModule.ForEach((pattern) => pattern.Clone());
-
-            return patternsForModule;
-        }
-
-        /// <summary>
-        /// Attempts to get a pattern <b> clone </b> from the pattern storage. As it is a clone, it can be modified freely.
-        /// </summary>
-        /// <param name="moduleName"> The rocket module this pattern belongs to </param>
-        /// <param name="patternName"> The pattern name </param>
-        /// <param name="pattern"> The pattern clone, null if not found </param>
-        /// <returns> Whether the specified pattern has been found </returns>
-        public static bool TryGetPattern(string moduleName, string patternName, out Pattern pattern)
-        {
-            if (patterns.TryGetValue((moduleName, patternName), out Pattern defaultPattern))
-            {
-                pattern = defaultPattern.Clone();
-                return true;
-            }
-            else
-            {
-                pattern = null;
-                return false;
-            }
-        }
-
-        /// <summary>
-        /// Sets the unlocked status on a pattern. This affects all players, in all subworlds.
-        /// </summary>
-        /// <param name="moduleName"> The rocket module this pattern belongs to </param>
-        /// <param name="patternName"> The pattern name </param>
-        /// <param name="unlockedState"> The unlocked state to set </param>
-        public static void SetPatternUnlockedStatus(string moduleName, string patternName, bool unlockedState = true)
-             => patterns[(moduleName, patternName)].Unlocked = unlockedState;
->>>>>>> f7feb800
 
         /// <summary>
         /// Gets the detail reference from the detail storage.
@@ -227,35 +137,16 @@
         public static bool TryGetDetail(string moduleName, string detailName, out Detail detail)
             => details.TryGetValue((moduleName, detailName), out detail);
 
-<<<<<<< HEAD
 		public override void ClearWorld()
 		{
 			Reset();
 		}
-=======
-
-        /// <summary>
-        /// Sets the unlocked status on a detail. This affects all players, in all subworlds.
-        /// </summary>
-        /// <param name="moduleName"> The rocket module this detail belongs to </param>
-        /// <param name="detailName"> The detail name </param>
-        /// <param name="unlockedState"> The unlocked state to set </param>
-        public static void SetDetailUnlockedStatus(string moduleName, string detailName, bool unlockedState = true)
-             => details[(moduleName, detailName)].Unlocked = unlockedState;
-
-        public override void ClearWorld()
-        {
-            foreach (var unlockable in Unlockables)
-                unlockable.Unlocked = unlockable.UnlockedByDefault;
-        }
->>>>>>> f7feb800
 
         public override void SaveWorldData(TagCompound tag) => SaveData(tag);
 
         public override void LoadWorldData(TagCompound tag) => LoadData(tag);
 
 
-<<<<<<< HEAD
 		public static void SaveData(TagCompound tag)
 		{
 			foreach (var kvp in patternUnlockStatus)
@@ -310,51 +201,6 @@
 			details.Add((moduleName, detailName), detail);
 			detailUnlockStatus.Add((moduleName,detailName), unlockedByDefault);
 		}
-=======
-        public static void SaveData(TagCompound tag)
-        {
-            foreach (var unlockable in Unlockables)
-                if (unlockable.Unlocked && !unlockable.UnlockedByDefault)
-                    tag[unlockable.GetKey() + "_Unlocked"] = true;
-        }
-
-        public static void LoadData(TagCompound tag)
-        {
-            foreach (var unlockable in Unlockables)
-                if (tag.ContainsKey(unlockable.GetKey() + "_Unlocked"))
-                    unlockable.Unlocked = true;
-        }
-
-        /// <summary>
-        /// Adds a rocket module pattern to the pattern storage
-        /// </summary>
-        /// <param name="moduleName"> The rocket module this pattern belongs to </param>
-        /// <param name="patternName"> The pattern name </param>
-        /// <param name="unlockedByDefault"> Whether this pattern is unlocked by default
-        /// <param name="colorData"> The color data (default colors, whether they are user changeable, dynamic color function) </param>
-        private static void AddPattern(string moduleName, string patternName, bool unlockedByDefault, params PatternColorData[] colorData)
-        {
-            Pattern pattern = new(moduleName, patternName, unlockedByDefault, colorData);
-            patterns.Add((moduleName, patternName), pattern);
-        }
-
-        private static void AddPattern(Pattern pattern)
-        {
-            patterns.Add((pattern.ModuleName, pattern.Name), pattern);
-        }
-
-        /// <summary>
-        /// Adds a detail to the detail storage
-        /// </summary>
-        /// <param name="moduleName"> The rocket module this detail belongs to </param>
-        /// <param name="detailName"> The detail name </param>
-        /// <param name="unlockedByDefault"> Whether this detail is unlocked by default </param>
-        private static void AddDetail(string moduleName, string detailName, bool unlockedByDefault = false)
-        {
-            Detail detail = new(moduleName, detailName, unlockedByDefault);
-            details.Add((moduleName, detailName), detail);
-        }
->>>>>>> f7feb800
 
         public static UIListScrollablePanel ProvidePatternUI(string moduleName)
         {
@@ -378,18 +224,11 @@
             var patterns = GetUnlockedPatterns(moduleName);
             int count = patterns.Count;
 
-<<<<<<< HEAD
 			// TODO: fix positioning just like in inventory panel
 			int iconsPerRow = 9;
 			float iconSize;
 			float iconOffsetLeft;
 			float iconOffsetTop;
-=======
-            int iconsPerRow = 9;
-            float iconSize;
-            float iconOffsetLeft;
-            float iconOffsetTop;
->>>>>>> f7feb800
 
             if (count <= iconsPerRow)
             {
@@ -413,17 +252,10 @@
             listPanel.Add(patternIconContainer);
             patternIconContainer.SetPadding(0f);
 
-<<<<<<< HEAD
 			for (int i = 0; i < count; i++)
 			{
 				Pattern pattern = patterns[i];
 				UIPatternIcon icon = pattern.ProvideUI();
-=======
-            for (int i = 0; i < count; i++)
-            {
-                Pattern pattern = patterns[i].Clone();
-                UIPatternIcon icon = pattern.ProvideUI();
->>>>>>> f7feb800
 
                 icon.Left = new((i % iconsPerRow) * iconSize + iconOffsetLeft, 0f);
                 icon.Top = new((i / iconsPerRow) * iconSize + iconOffsetTop, 0f);
@@ -441,7 +273,6 @@
             {
                 JArray patternsArray = Utility.ParseJSONFromFile("Content/Rockets/Customization/Patterns/patterns.json");
 
-<<<<<<< HEAD
 				foreach (JObject patternObject in patternsArray.Cast<JObject>())
 				{
 					bool unlockedByDefault = false;
@@ -456,15 +287,6 @@
 			{
 				Macrocosm.Instance.Logger.Error(ex.Message);
 			}
-=======
-                foreach (JObject patternObject in patternsArray.Cast<JObject>())
-                    AddPattern(Pattern.FromJSON(patternObject.ToString()));
-            }
-            catch (Exception ex)
-            {
-                Macrocosm.Instance.Logger.Error(ex.Message);
-            }
->>>>>>> f7feb800
 
             // Just for testing the scrollbar
             for (int i = 1; i <= 7; i++)
