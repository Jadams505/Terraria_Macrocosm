﻿using Microsoft.Xna.Framework;
using System;
using System.Collections.Generic;
using System.Linq;
using Terraria.ModLoader.IO;

namespace Macrocosm.Content.Rockets.Customization
{
	public readonly partial struct PatternColorData : TagSerializable
	{
		public TagCompound SerializeData()
		{
			TagCompound tag = new();

			if (HasColorFunction)
			{
				// TODO: TagSerializable for ColorFunction (?)
				tag[nameof(ColorFunction)] = ColorFunction.Name;

<<<<<<< HEAD
				//if(ColorFunction.HasParameters)
				//	tag["parameters"] = ColorFunction.Parameters.ToList().ToString();
			}
=======
				if(ColorFunction.HasParameters)
					tag["parameters"] = string.Join(", ", ColorFunction.Parameters.Select(p => p.ToString()));
            }
>>>>>>> d2fe89df
			else if(IsUserModifiable)
			{
				tag[nameof(Color)] = Color;
			}

			return tag;
		}

		public static readonly Func<TagCompound, PatternColorData> DESERIALIZER = DeserializeData;

		public static PatternColorData DeserializeData(TagCompound tag)
		{
			if(tag.ContainsKey(nameof(ColorFunction)))
			{
				string functionName = tag.GetString(nameof(ColorFunction));

<<<<<<< HEAD
				object[] parameters = Array.Empty<object>();
				//if (tag.ContainsKey("parameters"))
				//	parameters = tag.GetList<object>("parameters").ToList();
=======
				string[] parameters = Array.Empty<string>();
				if (tag.ContainsKey("parameters"))
					parameters = tag.GetString("parameters").Split(new[] { ", " }, StringSplitOptions.None);
>>>>>>> d2fe89df

                return new(ColorFunction.CreateByName(functionName, parameters));
 			}

			if (tag.ContainsKey(nameof(Color)))
			{
				return new(tag.Get<Color>(nameof(Color)));  
			}

			return new();
		}
	}
}<|MERGE_RESOLUTION|>--- conflicted
+++ resolved
@@ -17,15 +17,9 @@
 				// TODO: TagSerializable for ColorFunction (?)
 				tag[nameof(ColorFunction)] = ColorFunction.Name;
 
-<<<<<<< HEAD
-				//if(ColorFunction.HasParameters)
-				//	tag["parameters"] = ColorFunction.Parameters.ToList().ToString();
-			}
-=======
 				if(ColorFunction.HasParameters)
 					tag["parameters"] = string.Join(", ", ColorFunction.Parameters.Select(p => p.ToString()));
             }
->>>>>>> d2fe89df
 			else if(IsUserModifiable)
 			{
 				tag[nameof(Color)] = Color;
@@ -42,15 +36,9 @@
 			{
 				string functionName = tag.GetString(nameof(ColorFunction));
 
-<<<<<<< HEAD
-				object[] parameters = Array.Empty<object>();
-				//if (tag.ContainsKey("parameters"))
-				//	parameters = tag.GetList<object>("parameters").ToList();
-=======
 				string[] parameters = Array.Empty<string>();
 				if (tag.ContainsKey("parameters"))
 					parameters = tag.GetString("parameters").Split(new[] { ", " }, StringSplitOptions.None);
->>>>>>> d2fe89df
 
                 return new(ColorFunction.CreateByName(functionName, parameters));
  			}
