﻿using Macrocosm.Common.DataStructures;
using Macrocosm.Common.Graphics;
using Macrocosm.Common.UI;
using Macrocosm.Common.UI.Themes;
using Macrocosm.Common.Utils;
using Microsoft.Xna.Framework;
using Microsoft.Xna.Framework.Graphics;
using System;
using Terraria;
using Terraria.GameContent.UI.Elements;

namespace Macrocosm.Content.Rockets.UI
{
<<<<<<< HEAD
    public class UIRocketPreviewLarge : UIPanel, IRocketUIDataConsumer
    {
        public Rocket Rocket { get; set; }
        public Rocket RocketDummy { get; set; }

        public string CurrentModuleName { get; private set; } = "CommandPod";

        public int CurrentModuleIndex
        {
            get => Rocket.ModuleNames.IndexOf(CurrentModuleName);
            private set => CurrentModuleName = Rocket.ModuleNames[value];
        }

        private bool animationActive = false;
        public bool AnimationActive
        {
            get => animationActive;
            set
            {
                animationCounter = 0f;
                animationActive = value;
            }
        }


        private bool zoomedOut = false;
        public bool ZoomedOut
        {
            get => zoomedOut;
            set
            {
                bool prevValue = zoomedOut;
                zoomedOut = value;
                AnimationActive = true;

                if (prevValue && !value)
                    OnZoomedIn();

                if (!prevValue && value)
                    OnZoomedOut();

                zoomedOut = value;
                AnimationActive = true;
            }
        }

        public Action<string, int> OnModuleChange { get; set; } = (_, _) => { };
        public Action OnZoomedIn { get; set; } = () => { };
        public Action OnZoomedOut { get; set; } = () => { };

        //private int lastModuleIndex;
        private float animationCounter;
        private float moduleOffsetX;
        private float moduleOffsetY;
        private float zoom;

        private float zoomedOutModuleOffsetX = 30f;
        private float zoomedOutModuleOffsetY = 15f;
        private float zoomedOutZoom = 1f;

        private float[] moduleZooms = { 0.35f, 0.35f, 0.35f, 0.55f, 0.52f, 0.52f };
        private float[] moduleOffsetsX = { -220f, -220f, -220f, -80f, 40f, -250f };
        private float[] moduleOffsetsY = { 140f, -40f, -320f, -460f, -520f, -520f };

        public UIRocketPreviewLarge()
        {
        }

        public override void OnInitialize()
        {
            Width.Set(0, 1f);
            Height.Set(0, 1f);
            BackgroundColor = UITheme.Current.PanelStyle.BackgroundColor;
            BorderColor = Color.Transparent;
        }

        public void SetModule(string moduleName)
        {
            bool changed = CurrentModuleName != moduleName;

            CurrentModuleName = moduleName;

            AnimationActive = !ZoomedOut;

            if (changed)
                OnModuleChange(CurrentModuleName, CurrentModuleIndex);
        }

        public void SetModule(int moduleIndex)
        {
            bool changed = CurrentModuleIndex != moduleIndex;

            CurrentModuleIndex = moduleIndex;

            AnimationActive = !ZoomedOut;

            if (changed)
                OnModuleChange(CurrentModuleName, CurrentModuleIndex);
        }

        public void NextModule()
        {
            if (CurrentModuleIndex == Rocket.Modules.Count - 1)
                SetModule(0);
            else
                SetModule(CurrentModuleIndex + 1);
        }

        public void PreviousModule()
        {
            if (CurrentModuleIndex == 0)
                SetModule(Rocket.Modules.Count - 1);
            else
                SetModule(CurrentModuleIndex - 1);
        }

        public override void Update(GameTime gameTime)
        {
            base.Update(gameTime);

            if (animationCounter >= 1f)
                animationActive = false;

            if (AnimationActive)
            {
                animationCounter += 0.04f;

                float animation = Utility.QuadraticEaseInOut(animationCounter);

                if (ZoomedOut)
                {
                    moduleOffsetX = MathHelper.Lerp(moduleOffsetsX[CurrentModuleIndex], zoomedOutModuleOffsetX, animation);
                    moduleOffsetY = MathHelper.Lerp(moduleOffsetsY[CurrentModuleIndex], zoomedOutModuleOffsetY, animation);
                    zoom = MathHelper.Lerp(moduleZooms[CurrentModuleIndex], zoomedOutZoom, animation);
                }
                else
                {
                    moduleOffsetX = MathHelper.Lerp(moduleOffsetX, moduleOffsetsX[CurrentModuleIndex], animation);
                    moduleOffsetY = MathHelper.Lerp(moduleOffsetY, moduleOffsetsY[CurrentModuleIndex], animation);
                    zoom = MathHelper.Lerp(zoom, moduleZooms[CurrentModuleIndex], animation);
                }
            }
        }

        private SpriteBatchState state;
        public override void Draw(SpriteBatch spriteBatch)
        {
            base.Draw(spriteBatch);

            Matrix matrix = Matrix.CreateScale(Main.UIScale / zoom, Main.UIScale / zoom, 1f);

            state.SaveState(spriteBatch);
            spriteBatch.End();

            spriteBatch.Begin(state.SpriteSortMode, BlendState.AlphaBlend, SamplerState.AnisotropicClamp, state.DepthStencilState, CustomRasterizerStates.ScissorTest, state.Effect, matrix);

            RocketDummy.Draw(Rocket.DrawMode.Dummy, spriteBatch, (GetDimensions().Position() + new Vector2(moduleOffsetX, moduleOffsetY)) * zoom, useRenderTarget: false);

            spriteBatch.End();
            spriteBatch.Begin(state);
        }
    }
=======
	public class UIRocketPreviewLarge : UIPanel, IRocketUIDataConsumer, IConsistentUpdateable
	{
		public Rocket Rocket { get; set; }
		public Rocket RocketDummy { get; set; }

		public string CurrentModuleName { get; private set; } = "CommandPod";

		public int CurrentModuleIndex
		{
			get => Rocket.ModuleNames.IndexOf(CurrentModuleName);
			private set => CurrentModuleName = Rocket.ModuleNames[value];
		}

		private bool animationActive = false;
		public bool AnimationActive
		{
			get => animationActive;
			set
			{
				animationCounter = 0f;
				animationActive = value;
			}
		}


		private bool zoomedOut = false;
		public bool ZoomedOut
		{
			get => zoomedOut;
			set
			{
				bool prevValue = zoomedOut;
				zoomedOut = value;
				AnimationActive = true;

				if (prevValue && !value)
					OnZoomedIn();

				if (!prevValue && value)
					OnZoomedOut();

				zoomedOut = value;
				AnimationActive = true;
			}
		}

		public Action<string, int> OnModuleChange { get; set; } = (_, _) => { };
		public Action OnZoomedIn { get; set; } = () => { };
		public Action OnZoomedOut { get; set; } = () => { };

		//private int lastModuleIndex;
		private float animationCounter;
		private float moduleOffsetX;
		private float moduleOffsetY;
		private float zoom;

		private float zoomedOutModuleOffsetX = 30f;
		private float zoomedOutModuleOffsetY = 15f;
		private float zoomedOutZoom = 1f;

		private float[] moduleZooms = { 0.35f, 0.35f, 0.35f, 0.55f, 0.52f, 0.52f };
		private float[] moduleOffsetsX = { -220f, -220f, -220f, -80f, 40f, -250f };
		private float[] moduleOffsetsY = { 140f, -40f, -320f, -460f, -520f, -520f };

		public UIRocketPreviewLarge()
		{
		}

		public override void OnInitialize()
		{
			Width.Set(0, 1f);
			Height.Set(0, 1f);
			BackgroundColor = UITheme.Current.PanelStyle.BackgroundColor;
			BorderColor = Color.Transparent;
		}

		public void SetModule(string moduleName)
		{
			bool changed = CurrentModuleName != moduleName;

			CurrentModuleName = moduleName;

			AnimationActive = !ZoomedOut;

			if (changed)
				OnModuleChange(CurrentModuleName, CurrentModuleIndex);
		}

		public void SetModule(int moduleIndex)
		{
			bool changed = CurrentModuleIndex != moduleIndex;

			CurrentModuleIndex = moduleIndex;

			AnimationActive = !ZoomedOut;

			if (changed)
				OnModuleChange(CurrentModuleName, CurrentModuleIndex);
		}

		public void NextModule()
		{
			if (CurrentModuleIndex == Rocket.Modules.Count - 1)
				SetModule(0);
			else
				SetModule(CurrentModuleIndex + 1);
		}

		public void PreviousModule()
		{
			if (CurrentModuleIndex == 0)
				SetModule(Rocket.Modules.Count - 1);
			else
				SetModule(CurrentModuleIndex - 1);
		}

		// Use for animation
		public void Update()
		{
			if (animationCounter >= 1f)
				animationActive = false;

			if (AnimationActive)
			{
				animationCounter += 0.04f;

				float animation = Utility.QuadraticEaseInOut(animationCounter);

				if (ZoomedOut)
				{
					moduleOffsetX = MathHelper.Lerp(moduleOffsetsX[CurrentModuleIndex], zoomedOutModuleOffsetX, animation);
					moduleOffsetY = MathHelper.Lerp(moduleOffsetsY[CurrentModuleIndex], zoomedOutModuleOffsetY, animation);
					zoom = MathHelper.Lerp(moduleZooms[CurrentModuleIndex], zoomedOutZoom, animation);
				}
				else
				{
					moduleOffsetX = MathHelper.Lerp(moduleOffsetX, moduleOffsetsX[CurrentModuleIndex], animation);
					moduleOffsetY = MathHelper.Lerp(moduleOffsetY, moduleOffsetsY[CurrentModuleIndex], animation);
					zoom = MathHelper.Lerp(zoom, moduleZooms[CurrentModuleIndex], animation);
				}
			}
		}

		private SpriteBatchState state;
		public override void Draw(SpriteBatch spriteBatch)
		{
			base.Draw(spriteBatch);

			Matrix matrix = Matrix.CreateScale(Main.UIScale / zoom, Main.UIScale / zoom, 1f);

			state.SaveState(spriteBatch);
			spriteBatch.End();
			spriteBatch.Begin(state.SpriteSortMode, BlendState.AlphaBlend, SamplerState.AnisotropicClamp, state.DepthStencilState, CustomRasterizerStates.ScissorTest, state.Effect, matrix);

			RocketDummy.DrawDummy(spriteBatch, (GetDimensions().Position() + new Vector2(moduleOffsetX, moduleOffsetY)) * zoom, Color.White);

			spriteBatch.End();
			spriteBatch.Begin(state);
		}
	}
>>>>>>> b87d359e
}<|MERGE_RESOLUTION|>--- conflicted
+++ resolved
@@ -11,170 +11,6 @@
 
 namespace Macrocosm.Content.Rockets.UI
 {
-<<<<<<< HEAD
-    public class UIRocketPreviewLarge : UIPanel, IRocketUIDataConsumer
-    {
-        public Rocket Rocket { get; set; }
-        public Rocket RocketDummy { get; set; }
-
-        public string CurrentModuleName { get; private set; } = "CommandPod";
-
-        public int CurrentModuleIndex
-        {
-            get => Rocket.ModuleNames.IndexOf(CurrentModuleName);
-            private set => CurrentModuleName = Rocket.ModuleNames[value];
-        }
-
-        private bool animationActive = false;
-        public bool AnimationActive
-        {
-            get => animationActive;
-            set
-            {
-                animationCounter = 0f;
-                animationActive = value;
-            }
-        }
-
-
-        private bool zoomedOut = false;
-        public bool ZoomedOut
-        {
-            get => zoomedOut;
-            set
-            {
-                bool prevValue = zoomedOut;
-                zoomedOut = value;
-                AnimationActive = true;
-
-                if (prevValue && !value)
-                    OnZoomedIn();
-
-                if (!prevValue && value)
-                    OnZoomedOut();
-
-                zoomedOut = value;
-                AnimationActive = true;
-            }
-        }
-
-        public Action<string, int> OnModuleChange { get; set; } = (_, _) => { };
-        public Action OnZoomedIn { get; set; } = () => { };
-        public Action OnZoomedOut { get; set; } = () => { };
-
-        //private int lastModuleIndex;
-        private float animationCounter;
-        private float moduleOffsetX;
-        private float moduleOffsetY;
-        private float zoom;
-
-        private float zoomedOutModuleOffsetX = 30f;
-        private float zoomedOutModuleOffsetY = 15f;
-        private float zoomedOutZoom = 1f;
-
-        private float[] moduleZooms = { 0.35f, 0.35f, 0.35f, 0.55f, 0.52f, 0.52f };
-        private float[] moduleOffsetsX = { -220f, -220f, -220f, -80f, 40f, -250f };
-        private float[] moduleOffsetsY = { 140f, -40f, -320f, -460f, -520f, -520f };
-
-        public UIRocketPreviewLarge()
-        {
-        }
-
-        public override void OnInitialize()
-        {
-            Width.Set(0, 1f);
-            Height.Set(0, 1f);
-            BackgroundColor = UITheme.Current.PanelStyle.BackgroundColor;
-            BorderColor = Color.Transparent;
-        }
-
-        public void SetModule(string moduleName)
-        {
-            bool changed = CurrentModuleName != moduleName;
-
-            CurrentModuleName = moduleName;
-
-            AnimationActive = !ZoomedOut;
-
-            if (changed)
-                OnModuleChange(CurrentModuleName, CurrentModuleIndex);
-        }
-
-        public void SetModule(int moduleIndex)
-        {
-            bool changed = CurrentModuleIndex != moduleIndex;
-
-            CurrentModuleIndex = moduleIndex;
-
-            AnimationActive = !ZoomedOut;
-
-            if (changed)
-                OnModuleChange(CurrentModuleName, CurrentModuleIndex);
-        }
-
-        public void NextModule()
-        {
-            if (CurrentModuleIndex == Rocket.Modules.Count - 1)
-                SetModule(0);
-            else
-                SetModule(CurrentModuleIndex + 1);
-        }
-
-        public void PreviousModule()
-        {
-            if (CurrentModuleIndex == 0)
-                SetModule(Rocket.Modules.Count - 1);
-            else
-                SetModule(CurrentModuleIndex - 1);
-        }
-
-        public override void Update(GameTime gameTime)
-        {
-            base.Update(gameTime);
-
-            if (animationCounter >= 1f)
-                animationActive = false;
-
-            if (AnimationActive)
-            {
-                animationCounter += 0.04f;
-
-                float animation = Utility.QuadraticEaseInOut(animationCounter);
-
-                if (ZoomedOut)
-                {
-                    moduleOffsetX = MathHelper.Lerp(moduleOffsetsX[CurrentModuleIndex], zoomedOutModuleOffsetX, animation);
-                    moduleOffsetY = MathHelper.Lerp(moduleOffsetsY[CurrentModuleIndex], zoomedOutModuleOffsetY, animation);
-                    zoom = MathHelper.Lerp(moduleZooms[CurrentModuleIndex], zoomedOutZoom, animation);
-                }
-                else
-                {
-                    moduleOffsetX = MathHelper.Lerp(moduleOffsetX, moduleOffsetsX[CurrentModuleIndex], animation);
-                    moduleOffsetY = MathHelper.Lerp(moduleOffsetY, moduleOffsetsY[CurrentModuleIndex], animation);
-                    zoom = MathHelper.Lerp(zoom, moduleZooms[CurrentModuleIndex], animation);
-                }
-            }
-        }
-
-        private SpriteBatchState state;
-        public override void Draw(SpriteBatch spriteBatch)
-        {
-            base.Draw(spriteBatch);
-
-            Matrix matrix = Matrix.CreateScale(Main.UIScale / zoom, Main.UIScale / zoom, 1f);
-
-            state.SaveState(spriteBatch);
-            spriteBatch.End();
-
-            spriteBatch.Begin(state.SpriteSortMode, BlendState.AlphaBlend, SamplerState.AnisotropicClamp, state.DepthStencilState, CustomRasterizerStates.ScissorTest, state.Effect, matrix);
-
-            RocketDummy.Draw(Rocket.DrawMode.Dummy, spriteBatch, (GetDimensions().Position() + new Vector2(moduleOffsetX, moduleOffsetY)) * zoom, useRenderTarget: false);
-
-            spriteBatch.End();
-            spriteBatch.Begin(state);
-        }
-    }
-=======
 	public class UIRocketPreviewLarge : UIPanel, IRocketUIDataConsumer, IConsistentUpdateable
 	{
 		public Rocket Rocket { get; set; }
@@ -329,11 +165,10 @@
 			spriteBatch.End();
 			spriteBatch.Begin(state.SpriteSortMode, BlendState.AlphaBlend, SamplerState.AnisotropicClamp, state.DepthStencilState, CustomRasterizerStates.ScissorTest, state.Effect, matrix);
 
-			RocketDummy.DrawDummy(spriteBatch, (GetDimensions().Position() + new Vector2(moduleOffsetX, moduleOffsetY)) * zoom, Color.White);
+      RocketDummy.Draw(Rocket.DrawMode.Dummy, spriteBatch, (GetDimensions().Position() + new Vector2(moduleOffsetX, moduleOffsetY)) * zoom, useRenderTarget: false);
 
 			spriteBatch.End();
 			spriteBatch.Begin(state);
 		}
 	}
->>>>>>> b87d359e
 }