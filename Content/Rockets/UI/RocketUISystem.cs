﻿using Macrocosm.Common.Config;
using Macrocosm.Common.UI;
using Macrocosm.Common.UI.Themes;
using Macrocosm.Common.Utils;
using Macrocosm.Content.Items.CursorIcons;
using Macrocosm.Content.Rockets.Customization;
using Macrocosm.Content.Rockets.LaunchPads;
using Microsoft.Xna.Framework;
using Microsoft.Xna.Framework.Input;
using System.Collections.Generic;
using Terraria;
using Terraria.ID;
using Terraria.ModLoader;
using Terraria.ModLoader.Config.UI;
using Terraria.UI;

namespace Macrocosm.Content.Rockets.UI
{
<<<<<<< HEAD
    public class RocketUISystem : ModSystem
    {
        public static RocketUISystem Instance => ModContent.GetInstance<RocketUISystem>();
        public UserInterface UserInterface { get; set; }
        public RocketUIState UIRocketState { get; set; }
        public AssemblyUIState UIAssemblyState { get; set; }

        private GameTime lastGameTime;

        public static bool DebugModeActive { get; set; } = false;

        public static void ShowRocketUI(Rocket rocket) => Instance.ShowRocketUI_Internal(rocket);
        public static void ShowAssemblyUI(LaunchPad launchPad) => Instance.ShowAssemblyUI_Internal(launchPad);
        public static void Hide() => Instance.HideUI();
        public static bool Active => Instance.UserInterface?.CurrentState is not null;
        public static bool RocketUIActive => Instance.UserInterface?.CurrentState is RocketUIState;
        public static bool AssemblyUIActive => Instance.UserInterface?.CurrentState is AssemblyUIState;

        public override void Load()
        {
            if (Main.dedServ)
                return;

            UserInterface = new UserInterface();
            MacrocosmConfig.Instance.OnConfigChanged += OnConfigChanged;
        }

        public override void Unload()
        {
            UserInterface = null;
        }

        public override void OnWorldLoad()
        {
            if (Main.netMode == NetmodeID.Server)
                return;

            UIRocketState = new RocketUIState();
            UIRocketState.Activate();

            UIAssemblyState = new AssemblyUIState();
            UIAssemblyState.Activate();
        }

        public override void OnWorldUnload()
        {
            if (Main.netMode == NetmodeID.Server)
                return;

            UIRocketState?.Deactivate();
            UIRocketState = null;

            UIAssemblyState?.Deactivate();
            UIAssemblyState = null;
        }

        public void ResetUI()
        {
            if (UIRocketState is not null)
            {
                Rocket rocket = new();
                if (UIRocketState.Rocket is not null)
                    rocket = UIRocketState.Rocket;

                UIRocketState = new RocketUIState();
                UIRocketState.Activate();

                if (UserInterface?.CurrentState != null)
                {
                    HideUI();
                    ShowRocketUI_Internal(rocket);
                }
            }

            if (UIAssemblyState is not null)
            {
                LaunchPad launchPad = new();
                if (UIAssemblyState.LaunchPad is not null)
                    launchPad = UIAssemblyState.LaunchPad;

                UIAssemblyState = new AssemblyUIState();
                UIAssemblyState.Activate();

                if (UserInterface?.CurrentState != null)
                {
                    HideUI();
                    ShowAssemblyUI_Internal(launchPad);
                }
            }
        }

        private void OnConfigChanged(object sender, System.EventArgs e)
        {
            ResetUI();
        }

        public override void OnLocalizationsLoaded()
        {
        }

        private void ShowRocketUI_Internal(Rocket rocket)
        {
            if (Main.netMode == NetmodeID.Server || UserInterface.CurrentState is not null)
                return;

            Main.playerInventory = true;

            UIRocketState.Rocket = rocket;
            UIRocketState.OnShow();

            UserInterface.SetState(UIRocketState);
        }

        private void ShowAssemblyUI_Internal(LaunchPad launchPad)
        {
            if (Main.netMode == NetmodeID.Server || UserInterface.CurrentState is not null)
                return;

            Main.playerInventory = true;

            UIAssemblyState.LaunchPad = launchPad;
            UIAssemblyState.OnShow();

            UserInterface.SetState(UIAssemblyState);
        }

        public void HideUI()
        {
            UIRocketState?.OnHide();
            UIAssemblyState?.OnHide();

            if (Main.netMode != NetmodeID.Server)
                UserInterface?.SetState(null);
        }

        public override void UpdateUI(GameTime gameTime)
        {
            // press Ctrl + Shift + E to reset UI
            if (UserInterface.CurrentState is not null &&
                Main.keyState.IsKeyDown(Keys.LeftControl) &&
                Main.keyState.IsKeyDown(Keys.LeftShift) &&
                Main.keyState.IsKeyDown(Keys.E) && !Main.oldKeyState.IsKeyDown(Keys.E))
            {
                //if(DebugModeActive) {
                UITheme.Reload();
                CustomizationStorage.Reset();
                // }

                ResetUI();
                Utility.Chat("Reset UI", Color.Lime);
            }

            lastGameTime = gameTime;

            if (UserInterface?.CurrentState != null)
            {
                Main.LocalPlayer.mouseInterface = true;
                Main.mouseRightRelease = false;

                UserInterface.Update(gameTime);
            }
        }

        public override void ModifyInterfaceLayers(List<GameInterfaceLayer> layers)
        {
            int mouseTextIndex = layers.FindIndex(layer => layer.Name.Equals("Vanilla: Mouse Text"));
            if (mouseTextIndex != -1)
            {
                layers.Insert(mouseTextIndex, new LegacyGameInterfaceLayer(
                    "Macrocosm:RocketUI",
                    () =>
                    {
                        if (lastGameTime != null && UserInterface?.CurrentState != null)
                            UserInterface.Draw(Main.spriteBatch, lastGameTime);
                        return true;
                    },
                    InterfaceScaleType.UI));
            }
        }
    }
=======
	public class RocketUISystem : ModSystem
	{
		public static RocketUISystem Instance => ModContent.GetInstance<RocketUISystem>();
		public UserInterface Interface { get; set; }
		public RocketUIState UIRocketState { get; set; }

		private GameTime lastGameTime;

		public static bool DebugModeActive { get; set; } = false;

		public static void Show(Rocket rocket) => Instance.ShowUI(rocket);
		public static void Hide() => Instance.HideUI();
		public static bool Active => Instance.Interface?.CurrentState is not null;

		public override void Load()
		{
			if (Main.dedServ)
				return;

			Interface = new UserInterface();
			MacrocosmConfig.Instance.OnConfigChanged += OnConfigChanged;
		}

		public override void Unload()
		{
			Interface = null;
		}

		public override void OnWorldLoad()
		{
			if (Main.netMode == NetmodeID.Server)
				return;

			UIRocketState = new RocketUIState();
			UIRocketState.Activate();
		}

		public override void OnWorldUnload()
		{
			if (Main.netMode == NetmodeID.Server)
				return;

			UIRocketState?.Deactivate();
			UIRocketState = null;
		}

		public override void PostUpdateEverything()
		{
			if (Interface.CurrentState is not null && UIRocketState is not null && UIRocketState.Rocket is not null)
				UIRocketState.ExecuteRecursively(RecursiveUpdate);
		}

		public void ResetUI()
		{
			Rocket rocket = new();

			if (UIRocketState is not null && UIRocketState.Rocket is not null)
				rocket = UIRocketState.Rocket;

			UIRocketState = new RocketUIState();
			UIRocketState.Activate();

			if (Interface?.CurrentState != null)
			{
				HideUI();
				ShowUI(rocket);
			}
		}

		private void OnConfigChanged(object sender, System.EventArgs e)
		{
			ResetUI();
		}

		public override void OnLocalizationsLoaded()
		{
		}

		public void ShowUI(Rocket rocket)
		{
			if (Main.netMode == NetmodeID.Server || Interface.CurrentState is not null)
				return;

			Main.playerInventory = true;

			UIRocketState.Rocket = rocket;
			UIRocketState.OnShow();

			Interface.SetState(UIRocketState);
		}

		public void HideUI()
		{
			UIRocketState?.OnHide();

			if (Main.netMode != NetmodeID.Server)
				Interface?.SetState(null);
		}


		public override void UpdateUI(GameTime gameTime)
		{
			// press Ctrl + Shift + E to reset UI
			if (Interface.CurrentState is not null &&
				Main.keyState.IsKeyDown(Keys.LeftControl) &&
				Main.keyState.IsKeyDown(Keys.LeftShift) &&
				Main.keyState.IsKeyDown(Keys.E) && !Main.oldKeyState.IsKeyDown(Keys.E))
			{
				//if(DebugModeActive) {
				UITheme.Reload();
				CustomizationStorage.Reset();
				// }

				ResetUI();
				Utility.Chat("Reset rocket UI", Color.Lime);
			}

			lastGameTime = gameTime;

			if (Interface?.CurrentState != null)
			{
				Main.LocalPlayer.mouseInterface = true;
				Main.mouseRightRelease = false;

				Interface.Update(gameTime);
			}
		}

		public override void ModifyInterfaceLayers(List<GameInterfaceLayer> layers)
		{
			int mouseTextIndex = layers.FindIndex(layer => layer.Name.Equals("Vanilla: Mouse Text"));
			if (mouseTextIndex != -1)
			{
				layers.Insert(mouseTextIndex, new LegacyGameInterfaceLayer(
					"Macrocosm:RocketUI",
					() =>
					{
						if (lastGameTime != null && Interface?.CurrentState != null)
							Interface.Draw(Main.spriteBatch, lastGameTime);
						return true;
					},
					InterfaceScaleType.UI));
			}
		}

		private void RecursiveUpdate(UIElement element)
		{
			if (element is null)
				return;

			if (element is IConsistentUpdateable updateable)
				updateable.Update();
		}
	}
>>>>>>> b87d359e
}<|MERGE_RESOLUTION|>--- conflicted
+++ resolved
@@ -16,7 +16,6 @@
 
 namespace Macrocosm.Content.Rockets.UI
 {
-<<<<<<< HEAD
     public class RocketUISystem : ModSystem
     {
         public static RocketUISystem Instance => ModContent.GetInstance<RocketUISystem>();
@@ -196,161 +195,14 @@
                     InterfaceScaleType.UI));
             }
         }
-    }
-=======
-	public class RocketUISystem : ModSystem
-	{
-		public static RocketUISystem Instance => ModContent.GetInstance<RocketUISystem>();
-		public UserInterface Interface { get; set; }
-		public RocketUIState UIRocketState { get; set; }
-
-		private GameTime lastGameTime;
-
-		public static bool DebugModeActive { get; set; } = false;
-
-		public static void Show(Rocket rocket) => Instance.ShowUI(rocket);
-		public static void Hide() => Instance.HideUI();
-		public static bool Active => Instance.Interface?.CurrentState is not null;
-
-		public override void Load()
-		{
-			if (Main.dedServ)
-				return;
-
-			Interface = new UserInterface();
-			MacrocosmConfig.Instance.OnConfigChanged += OnConfigChanged;
-		}
-
-		public override void Unload()
-		{
-			Interface = null;
-		}
-
-		public override void OnWorldLoad()
-		{
-			if (Main.netMode == NetmodeID.Server)
-				return;
-
-			UIRocketState = new RocketUIState();
-			UIRocketState.Activate();
-		}
-
-		public override void OnWorldUnload()
-		{
-			if (Main.netMode == NetmodeID.Server)
-				return;
-
-			UIRocketState?.Deactivate();
-			UIRocketState = null;
-		}
-
-		public override void PostUpdateEverything()
-		{
-			if (Interface.CurrentState is not null && UIRocketState is not null && UIRocketState.Rocket is not null)
-				UIRocketState.ExecuteRecursively(RecursiveUpdate);
-		}
-
-		public void ResetUI()
-		{
-			Rocket rocket = new();
-
-			if (UIRocketState is not null && UIRocketState.Rocket is not null)
-				rocket = UIRocketState.Rocket;
-
-			UIRocketState = new RocketUIState();
-			UIRocketState.Activate();
-
-			if (Interface?.CurrentState != null)
-			{
-				HideUI();
-				ShowUI(rocket);
-			}
-		}
-
-		private void OnConfigChanged(object sender, System.EventArgs e)
-		{
-			ResetUI();
-		}
-
-		public override void OnLocalizationsLoaded()
-		{
-		}
-
-		public void ShowUI(Rocket rocket)
-		{
-			if (Main.netMode == NetmodeID.Server || Interface.CurrentState is not null)
-				return;
-
-			Main.playerInventory = true;
-
-			UIRocketState.Rocket = rocket;
-			UIRocketState.OnShow();
-
-			Interface.SetState(UIRocketState);
-		}
-
-		public void HideUI()
-		{
-			UIRocketState?.OnHide();
-
-			if (Main.netMode != NetmodeID.Server)
-				Interface?.SetState(null);
-		}
-
-
-		public override void UpdateUI(GameTime gameTime)
-		{
-			// press Ctrl + Shift + E to reset UI
-			if (Interface.CurrentState is not null &&
-				Main.keyState.IsKeyDown(Keys.LeftControl) &&
-				Main.keyState.IsKeyDown(Keys.LeftShift) &&
-				Main.keyState.IsKeyDown(Keys.E) && !Main.oldKeyState.IsKeyDown(Keys.E))
-			{
-				//if(DebugModeActive) {
-				UITheme.Reload();
-				CustomizationStorage.Reset();
-				// }
-
-				ResetUI();
-				Utility.Chat("Reset rocket UI", Color.Lime);
-			}
-
-			lastGameTime = gameTime;
-
-			if (Interface?.CurrentState != null)
-			{
-				Main.LocalPlayer.mouseInterface = true;
-				Main.mouseRightRelease = false;
-
-				Interface.Update(gameTime);
-			}
-		}
-
-		public override void ModifyInterfaceLayers(List<GameInterfaceLayer> layers)
-		{
-			int mouseTextIndex = layers.FindIndex(layer => layer.Name.Equals("Vanilla: Mouse Text"));
-			if (mouseTextIndex != -1)
-			{
-				layers.Insert(mouseTextIndex, new LegacyGameInterfaceLayer(
-					"Macrocosm:RocketUI",
-					() =>
-					{
-						if (lastGameTime != null && Interface?.CurrentState != null)
-							Interface.Draw(Main.spriteBatch, lastGameTime);
-						return true;
-					},
-					InterfaceScaleType.UI));
-			}
-		}
-
-		private void RecursiveUpdate(UIElement element)
-		{
-			if (element is null)
-				return;
-
-			if (element is IConsistentUpdateable updateable)
-				updateable.Update();
-		}
-	}
->>>>>>> b87d359e
+
+        private void RecursiveUpdate(UIElement element)
+        {
+          if (element is null)
+            return;
+
+          if (element is IConsistentUpdateable updateable)
+            updateable.Update();
+        }
+	  }
 }