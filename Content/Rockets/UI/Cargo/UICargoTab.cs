﻿using Macrocosm.Common.Bases.Items;
using Macrocosm.Common.Storage;
using Macrocosm.Common.Systems.UI;
using Macrocosm.Common.UI;
using Macrocosm.Common.UI.Themes;
using Macrocosm.Common.Utils;
using Macrocosm.Content.Items.Materials.Tech;
using Macrocosm.Content.Players;
using Microsoft.Xna.Framework;
using Microsoft.Xna.Framework.Graphics;
using ReLogic.Content;
using System;
using System.Collections.Generic;
using System.Linq;
using Terraria;
using Terraria.GameContent.UI.Elements;
using Terraria.ID;
using Terraria.Localization;
using Terraria.ModLoader;
using Terraria.UI;

namespace Macrocosm.Content.Rockets.UI.Cargo
{
    public class UICargoTab : UIPanel, ITabUIElement, IRocketUIDataConsumer
    {
        public Rocket Rocket { get; set; } = new();

<<<<<<< HEAD
        private int InventorySize => Rocket is not null && Rocket.HasInventory ? Rocket.Inventory.Size - Rocket.SpecialInventorySlot_Count : 0;
=======
        private int InventorySize => Rocket is not null ? Rocket.Inventory.Size - Rocket.SpecialInventorySlot_Count : 0;
>>>>>>> ee0dec99
        private int cacheSize = Rocket.DefaultGeneralInventorySize;

        private UIPanel inventoryPanel;
        private UIPanelIconButton requestAccessButton;

        private UIListScrollablePanel crewPanel;

<<<<<<< HEAD
        private UIPanel fuelPanel;
        private UIPanel fuelTankPanel;
        private UILiquid fuelLiquid;
        private Item ItemInFuelTankSlot => Rocket.Inventory[Rocket.SpecialInventorySlot_FuelTank];
        private UIInventorySlot fuelTankItemSlot;
=======
        private UIFuelPanel fuelPanel;
>>>>>>> ee0dec99

        private Player commander = Main.LocalPlayer;
        private Player prevCommander = Main.LocalPlayer;
        private List<Player> crew;
        private List<Player> prevCrew;

        public UICargoTab()
        {
        }

        public override void OnInitialize()
        {
            Width.Set(0, 1f);
            Height.Set(0, 1f);
            HAlign = 0.5f;
            VAlign = 0.5f;

            SetPadding(6f);

            BackgroundColor = UITheme.Current.TabStyle.BackgroundColor;
            BorderColor = UITheme.Current.TabStyle.BorderColor;

<<<<<<< HEAD
            fuelPanel = CreateFuelPanel();
=======
            fuelPanel = new();
>>>>>>> ee0dec99
            Append(fuelPanel);

            inventoryPanel = CreateInventoryPanel();
            inventoryPanel.Activate();
            Append(inventoryPanel);

            crewPanel = CreateCrewPanel();
            Append(crewPanel);
<<<<<<< HEAD
=======
        }

        public void OnRocketChanged()
        {
            cacheSize = InventorySize;
            this.ReplaceChildWith(inventoryPanel, inventoryPanel = CreateInventoryPanel());
            fuelPanel.RefreshItemSlot();
        }

        public void OnTabOpen()
        {
            cacheSize = InventorySize;
            this.ReplaceChildWith(inventoryPanel, inventoryPanel = CreateInventoryPanel());
            fuelPanel.RefreshItemSlot();
>>>>>>> ee0dec99
        }

        public override void Update(GameTime gameTime)
        {
            base.Update(gameTime);

            UpdateCrewPanel();
            UpdateInventory();

            Inventory.ActiveInventory = Rocket.Inventory;
        }

        private void UpdateCrewPanel()
        {
            if (Main.netMode != NetmodeID.MultiplayerClient)
                return;

            crew.Clear();

            for (int i = 0; i < Main.maxPlayers; i++)
            {
                var player = Main.player[i];

                if (!player.active)
                    continue;

                var rocketPlayer = player.GetModPlayer<RocketPlayer>();

                if (rocketPlayer.InRocket && rocketPlayer.RocketID == Rocket.WhoAmI)
                {
                    if (rocketPlayer.IsCommander)
                        commander = player;
                    else
                        crew.Add(player);
                }
            }

            // TODO: check why this doesn't get updated when a remote client leaves the rocket 
            if (!commander.Equals(prevCommander) || !crew.SequenceEqual(prevCrew))
            {
                crewPanel.Deactivate();
                crewPanel.ClearList();

                crewPanel.Add(new UIPlayerInfoElement(commander, large: false));
                crew.ForEach(player => crewPanel.Add(new UIPlayerInfoElement(player, large: false)));

                if (crew.Count > 0)
                    crewPanel.OfType<UIPlayerInfoElement>().LastOrDefault().LastInList = true;

                prevCommander = commander;
                prevCrew = crew;

                Activate();
            }
        }

        private void UpdateInventory()
        {
            // Use H and J to increase/decrease inventory size, for testing
            if (UISystem.DebugModeActive)
            {
                if (Main.LocalPlayer.controlQuickHeal && Rocket.Inventory.Size < Inventory.MaxInventorySize)
                    Rocket.Inventory.Size += 1;

                if (Main.LocalPlayer.controlQuickMana && Rocket.Inventory.Size > 1)
                    Rocket.Inventory.Size -= 1;
            }

            if (cacheSize != InventorySize)
            {
                cacheSize = InventorySize;
                this.ReplaceChildWith(inventoryPanel, inventoryPanel = CreateInventoryPanel());
            }

            if (Rocket is not null && Main.netMode == NetmodeID.MultiplayerClient)
            {
                if (Rocket.Inventory.CanInteract)
                    requestAccessButton.SetImage(ModContent.Request<Texture2D>("Macrocosm/Assets/Textures/UI/Inventory/InventoryOpen"));
                else
                    requestAccessButton.SetImage(ModContent.Request<Texture2D>("Macrocosm/Assets/Textures/UI/Inventory/InventoryClosed"));
            }
        }
        private UIPanel CreateFuelPanel()
        {
            fuelPanel = new()
            {
                Width = new(0, 0.4f),
                Height = new(0, 1f),
                HAlign = 0f,
                BackgroundColor = UITheme.Current.PanelStyle.BackgroundColor,
                BorderColor = UITheme.Current.PanelStyle.BorderColor
            };
            fuelPanel.SetPadding(2f);
            fuelPanel.Activate();

            fuelTankPanel = new()
            {
                Width = new(0, 0.6f),
                Height = new(0, 0.8f),
                HAlign = 0.2f,
                VAlign = 0.5f,
                BackgroundColor = UITheme.Current.PanelStyle.BackgroundColor,
                BorderColor = UITheme.Current.PanelStyle.BorderColor,
                OverflowHidden = true
            };
            fuelTankPanel.SetPadding(2f);
            fuelPanel.Append(fuelTankPanel);

            fuelLiquid = new()
            {
                Width = new(0, 1f),
                Height = new(0, 1f),
                LiquidLevel = 0.5f,
                WaveAmplitude = 2f,
                WaveFrequency = 8f
            };
            fuelTankPanel.Append(fuelLiquid);

            fuelTankItemSlot = Rocket.Inventory.ProvideItemSlot(Rocket.SpecialInventorySlot_FuelTank);
            fuelTankItemSlot.Top = new(0, 0.45f);
            fuelTankItemSlot.Left = new(0, 0.70f);
            fuelTankItemSlot.AddReserved(
                (item) => item.ModItem is IFillableContainer,
                Lang.GetItemName(ModContent.ItemType<FuelTank>()),
                ModContent.Request<Texture2D>(ContentSamples.ItemsByType[ModContent.ItemType<FuelTank>()].ModItem.Texture + "_Blueprint")
            );
            fuelPanel.Append(fuelTankItemSlot);

            return fuelPanel;
        }

        private UIPanel CreateInventoryPanel()
        {
            inventoryPanel = Rocket.Inventory.ProvideUI
            (
                out var slots,
                out var lootAllButton,
                out var depositAllButton,
                out var quickStackButton,
                out var restockInventoryButton,
                out var sortInventoryButton,
                start: Rocket.SpecialInventorySlot_Count,
                iconsPerRow: 10,
                rowsWithoutScrollbar: 5
            );
            inventoryPanel.Width = new(0, 0.596f);
            inventoryPanel.Height = new(0, 0.535f);
            inventoryPanel.Left = new(0, 0.405f);
            inventoryPanel.Top = new(0, 0);
            inventoryPanel.HAlign = 0f;
            inventoryPanel.SetPadding(0f);
            inventoryPanel.PaddingLeft = 2f;

            inventoryPanel.Append(new UIHorizontalSeparator()
            {
<<<<<<< HEAD
                inventoryPanel = Rocket.Inventory.ProvideUI
                (
                    out var slots,
                    out var lootAllButton,
                    out var depositAllButton,
                    out var quickStackButton,
                    out var restockInventoryButton,
                    out var sortInventoryButton,
                    start: Rocket.SpecialInventorySlot_Count,
                    iconsPerRow: 10,
                    rowsWithoutScrollbar: 5
                );
                inventoryPanel.Width = new(0, 0.596f);
                inventoryPanel.Height = new(0, 0.535f);
                inventoryPanel.Left = new(0, 0.405f);
                inventoryPanel.Top = new(0, 0);
                inventoryPanel.HAlign = 0f;
                inventoryPanel.SetPadding(0f);
                inventoryPanel.PaddingLeft = 2f;

                inventoryPanel.Append(new UIHorizontalSeparator()
                {
                    Width = new(0, 0.99f),
                    Top = new(0, 0.12f),
                    HAlign = 0.5f,
                    Color = UITheme.Current.SeparatorColor
                });
=======
                Top = new(0, 0.12f),
                Width = new(0, 0.995f),
                Left = new(0, 0),
                HAlign = 0f,
                Color = UITheme.Current.SeparatorColor
            });
>>>>>>> ee0dec99

            slots.SetTitle(new LocalizedColorScaleText(Language.GetText("Mods.Macrocosm.UI.Rocket.Common.Inventory"), scale: 1.2f));
            slots.Width = new(0, 1f);
            slots.Height = new(0, 0.9f);
            slots.Top = new(0, 0);
            slots.SetPadding(0f);

            if (Main.netMode == NetmodeID.MultiplayerClient)
            {
                requestAccessButton = new
                (
                    ModContent.Request<Texture2D>("Macrocosm/Assets/Textures/UI/Inventory/InventoryOpen", AssetRequestMode.ImmediateLoad),
                    ModContent.Request<Texture2D>("Macrocosm/Assets/Textures/UI/LargePanel", AssetRequestMode.ImmediateLoad),
                    ModContent.Request<Texture2D>("Macrocosm/Assets/Textures/UI/LargePanelBorder", AssetRequestMode.ImmediateLoad),
                    ModContent.Request<Texture2D>("Macrocosm/Assets/Textures/UI/LargePanelHoverBorder", AssetRequestMode.ImmediateLoad)
                )
                {
                    Top = new(0, 0.85f),
                    Left = new(0, 0.195f),
                    BackPanelColor = new Color(45, 62, 115),
                    HoverText = Language.GetText("Mods.Macrocosm.UI.Rocket.Inventory.OpenInventory")
                };
                requestAccessButton.OnLeftClick += (_, _) => Rocket.Inventory.InteractingPlayer = Main.myPlayer;
                requestAccessButton.CheckInteractible = () => Rocket.Inventory.InteractingPlayer != Main.myPlayer;
                inventoryPanel.Append(requestAccessButton);

                inventoryPanel.Append(new UIVerticalSeparator()
                {
                    Top = new(0, 0.85f),
                    Left = new(0, 0.2981f),
                    Height = new(0, 0.13f),
                    Color = UITheme.Current.SeparatorColor,
                });

                lootAllButton.Left.Percent = 0.32f;
                depositAllButton.Left.Percent = 0.42f;
                quickStackButton.Left.Percent = 0.52f;
                restockInventoryButton.Left.Percent = 0.62f;
                sortInventoryButton.Left.Percent = 0.72f;
            }

            return inventoryPanel;
        }

        private UIListScrollablePanel CreateCrewPanel()
        {
            crew = new();
            prevCrew = new();

            crewPanel = new(new LocalizedColorScaleText(Language.GetText("Mods.Macrocosm.UI.Rocket.Common.Crew"), scale: 1.2f))
            {
                Top = new(0f, 0.54f),
                Left = new(0, 0.405f),
                Height = new(0, 0.46f),
                Width = new(0, 0.596f),
                BorderColor = UITheme.Current.PanelStyle.BorderColor,
                BackgroundColor = UITheme.Current.PanelStyle.BackgroundColor,
                ScrollbarHAlign = 1.015f,
                ListWidthWithScrollbar = new StyleDimension(0, 1f),
                ShiftTitleIfHasScrollbar = false,
                PaddingLeft = 12f,
                PaddingRight = 12f,
                ListOuterPadding = 12f,
                PaddingTop = 0f,
                PaddingBottom = 0f
            };

            if (Main.netMode == NetmodeID.SinglePlayer)
                crewPanel.Add(new UIPlayerInfoElement(Main.LocalPlayer, large: false));

            return crewPanel;
        }

    }
}<|MERGE_RESOLUTION|>--- conflicted
+++ resolved
@@ -25,11 +25,7 @@
     {
         public Rocket Rocket { get; set; } = new();
 
-<<<<<<< HEAD
         private int InventorySize => Rocket is not null && Rocket.HasInventory ? Rocket.Inventory.Size - Rocket.SpecialInventorySlot_Count : 0;
-=======
-        private int InventorySize => Rocket is not null ? Rocket.Inventory.Size - Rocket.SpecialInventorySlot_Count : 0;
->>>>>>> ee0dec99
         private int cacheSize = Rocket.DefaultGeneralInventorySize;
 
         private UIPanel inventoryPanel;
@@ -37,15 +33,7 @@
 
         private UIListScrollablePanel crewPanel;
 
-<<<<<<< HEAD
-        private UIPanel fuelPanel;
-        private UIPanel fuelTankPanel;
-        private UILiquid fuelLiquid;
-        private Item ItemInFuelTankSlot => Rocket.Inventory[Rocket.SpecialInventorySlot_FuelTank];
-        private UIInventorySlot fuelTankItemSlot;
-=======
         private UIFuelPanel fuelPanel;
->>>>>>> ee0dec99
 
         private Player commander = Main.LocalPlayer;
         private Player prevCommander = Main.LocalPlayer;
@@ -68,11 +56,7 @@
             BackgroundColor = UITheme.Current.TabStyle.BackgroundColor;
             BorderColor = UITheme.Current.TabStyle.BorderColor;
 
-<<<<<<< HEAD
-            fuelPanel = CreateFuelPanel();
-=======
             fuelPanel = new();
->>>>>>> ee0dec99
             Append(fuelPanel);
 
             inventoryPanel = CreateInventoryPanel();
@@ -81,8 +65,6 @@
 
             crewPanel = CreateCrewPanel();
             Append(crewPanel);
-<<<<<<< HEAD
-=======
         }
 
         public void OnRocketChanged()
@@ -97,7 +79,6 @@
             cacheSize = InventorySize;
             this.ReplaceChildWith(inventoryPanel, inventoryPanel = CreateInventoryPanel());
             fuelPanel.RefreshItemSlot();
->>>>>>> ee0dec99
         }
 
         public override void Update(GameTime gameTime)
@@ -253,42 +234,12 @@
 
             inventoryPanel.Append(new UIHorizontalSeparator()
             {
-<<<<<<< HEAD
-                inventoryPanel = Rocket.Inventory.ProvideUI
-                (
-                    out var slots,
-                    out var lootAllButton,
-                    out var depositAllButton,
-                    out var quickStackButton,
-                    out var restockInventoryButton,
-                    out var sortInventoryButton,
-                    start: Rocket.SpecialInventorySlot_Count,
-                    iconsPerRow: 10,
-                    rowsWithoutScrollbar: 5
-                );
-                inventoryPanel.Width = new(0, 0.596f);
-                inventoryPanel.Height = new(0, 0.535f);
-                inventoryPanel.Left = new(0, 0.405f);
-                inventoryPanel.Top = new(0, 0);
-                inventoryPanel.HAlign = 0f;
-                inventoryPanel.SetPadding(0f);
-                inventoryPanel.PaddingLeft = 2f;
-
-                inventoryPanel.Append(new UIHorizontalSeparator()
-                {
-                    Width = new(0, 0.99f),
-                    Top = new(0, 0.12f),
-                    HAlign = 0.5f,
-                    Color = UITheme.Current.SeparatorColor
-                });
-=======
                 Top = new(0, 0.12f),
                 Width = new(0, 0.995f),
                 Left = new(0, 0),
                 HAlign = 0f,
                 Color = UITheme.Current.SeparatorColor
             });
->>>>>>> ee0dec99
 
             slots.SetTitle(new LocalizedColorScaleText(Language.GetText("Mods.Macrocosm.UI.Rocket.Common.Inventory"), scale: 1.2f));
             slots.Width = new(0, 1f);
