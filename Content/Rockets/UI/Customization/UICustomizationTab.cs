--- conflicted
+++ resolved
@@ -1,8 +1,4 @@
 ﻿using Macrocosm.Common.Enums;
-<<<<<<< HEAD
-using Macrocosm.Common.Storage;
-=======
->>>>>>> ee0dec99
 using Macrocosm.Common.UI;
 using Macrocosm.Common.UI.Themes;
 using Macrocosm.Common.Utils;
@@ -184,10 +180,7 @@
         {
             Main.blockInput = false;
             AllLoseFocus();
-<<<<<<< HEAD
             Rocket.Inventory.DropItem(Rocket.SpecialInventorySlot_CustomizationUnlock, Rocket.Center, sync: false, fromClient: true);
-=======
->>>>>>> ee0dec99
         }
 
         public override void Update(GameTime gameTime)
@@ -927,14 +920,7 @@
             rocketCustomizationControlPanel.SetPadding(2f);
             customizationPanelBackground.Append(rocketCustomizationControlPanel);
 
-<<<<<<< HEAD
-            unlockableItemSlot = Rocket.Inventory.ProvideItemSlot(Rocket.SpecialInventorySlot_CustomizationUnlock);
-            unlockableItemSlot.AddReserved(CheckUnlockableItemUnlocked);
-            unlockableItemSlot.HAlign = 0.5f;
-            unlockableItemSlot.VAlign = 0.5f;
-=======
             unlockableItemSlot = CreateUnlockableItemSlot();
->>>>>>> ee0dec99
             rocketCustomizationControlPanel.Append(unlockableItemSlot);
 
             unlockableApplyButton = new(ModContent.Request<Texture2D>(Macrocosm.SymbolsPath + "Hammer"))
