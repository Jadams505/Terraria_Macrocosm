﻿using Macrocosm.Common.Netcode;
using Macrocosm.Common.Subworlds;
using Macrocosm.Common.Utils;
using Microsoft.Xna.Framework;
using Microsoft.Xna.Framework.Graphics;
using System;
using System.IO;
using System.Net.Sockets;
using Terraria;
using Terraria.DataStructures;
using Terraria.GameContent;
using Terraria.ID;
using Terraria.ModLoader;
using Terraria.ModLoader.IO;

namespace Macrocosm.Content.Rockets.LaunchPads
{
    public class LaunchPad : TagSerializable
    {
        [NetSync] public bool Active;
        [NetSync] public Point16 StartTile;
        [NetSync] public Point16 EndTile;
        [NetSync] public int RocketID = -1;
        [NetSync] public string CompassCoordinates = "";

        public bool HasRocket => RocketID >= 0;

        public int Width => EndTile.X + 1 - StartTile.X;
        public Rectangle Hitbox => new((int)(StartTile.X * 16f), (int)(StartTile.Y * 16f), Width * 16, 16);
        public Vector2 Position => new(((StartTile.X + (EndTile.X - StartTile.X) / 2f) * 16f), StartTile.Y * 16f);

        private bool isMouseOver;

        public LaunchPad()
        {
            StartTile = new();
            EndTile = new();
        }

        public LaunchPad(int startTileX, int startTileY, int endTileX, int endTileY)
        {
            StartTile = new(startTileX, startTileY);
            EndTile = new(endTileX, endTileY);
        }

        public LaunchPad(int startTileX, int startTileY) : this(startTileX, startTileY, startTileX, startTileY) { }

        public LaunchPad(Point16 startTile) : this(startTile.X, startTile.Y) { }

        public LaunchPad(Point16 startTile, Point16 endTile) : this(startTile.X, startTile.Y, endTile.X, endTile.Y) { }

        public static LaunchPad Create(int startTileX, int startTileY, int endTileX, int endTileY, bool shouldSync = true)
        {
            LaunchPad launchPad = new(startTileX, startTileY, endTileX, endTileY);

            launchPad.CompassCoordinates = Utility.GetCompassCoordinates(launchPad.Position);
            launchPad.Active = true;
<<<<<<< HEAD

            if (shouldSync)
                launchPad.NetSync(MacrocosmSubworld.CurrentID);

            LaunchPadManager.Add(MacrocosmSubworld.CurrentID, launchPad);

            return launchPad;
        }

        public static LaunchPad Create(int startTileX, int startTileY, bool shouldSync = true) => Create(startTileX, startTileY, startTileX, startTileY, shouldSync);
        public static LaunchPad Create(Point16 startTile, bool shouldSync = true) => Create(startTile.X, startTile.Y, shouldSync);
        public static LaunchPad Create(Point16 startTile, Point16 endTile, bool shouldSync = true) => Create(startTile.X, startTile.Y, endTile.X, endTile.Y, shouldSync);

        public void Update()
        {
            int prevRocketId = RocketID;
            RocketID = -1;

            if (Main.tile[StartTile.ToPoint()].TileType != ModContent.TileType<LaunchPadMarker>() || (Main.tile[EndTile.ToPoint()].TileType != ModContent.TileType<LaunchPadMarker>()))
            {
                Active = false;
                NetSync(MacrocosmSubworld.CurrentID);
                return;
            }

            for (int i = 0; i < RocketManager.MaxRockets; i++)
            {
                Rocket rocket = RocketManager.Rockets[i];

                if (rocket.ActiveInCurrentWorld && Hitbox.Intersects(rocket.Bounds))
                    RocketID = i;
            }

            if (RocketID != prevRocketId)
                NetSync(MacrocosmSubworld.CurrentID);

            isMouseOver = Hitbox.Contains(Main.MouseWorld.ToPoint()) && Hitbox.InPlayerInteractionRange(TileReachCheckSettings.Simple);

            if (isMouseOver)
            {
                Main.LocalPlayer.noThrow = 2;
            }
        }

        public void Draw(SpriteBatch spriteBatch, Vector2 screenPosition)
        {
            Rectangle rect = Hitbox;
            rect.X -= (int)screenPosition.X;
            rect.Y -= (int)screenPosition.Y;

            if (isMouseOver)
                spriteBatch.Draw(TextureAssets.MagicPixel.Value, rect, Color.Gold * 0.25f);
        }


        /// <summary>
        /// Syncs the launchpad fields with <see cref="NetSyncAttribute"/> across all clients and the server.
        /// </summary>
        public void NetSync(string subworldId, int toClient = -1, int ignoreClient = -1)
        {
            if (Main.netMode == NetmodeID.SinglePlayer)
                return;

            ModPacket packet = Macrocosm.Instance.GetPacket();
            packet.Write((byte)MessageType.SyncLaunchPadData);
            packet.Write(subworldId);

            if (this.NetWriteFields(packet))
                packet.Send(toClient, ignoreClient);

            packet.Dispose();
        }

        /// <summary>
        /// Syncs a rocket with data from the <see cref="BinaryReader"/>. Don't use this method outside <see cref="PacketHandler.HandlePacket(BinaryReader, int)"/>
        /// </summary>
        /// <param name="reader"></param>
        public static void ReceiveSyncLaunchPadData(BinaryReader reader, int sender)
        {
            string subworldId = reader.ReadString();

            LaunchPad launchPad = new();
            launchPad.NetReadFields(reader);

            LaunchPad existingLaunchPad = LaunchPadManager.GetLaunchPadAtStartTile(subworldId, launchPad.StartTile);
            if (existingLaunchPad is null)
                LaunchPadManager.Add(subworldId, launchPad);

            if (Main.netMode == NetmodeID.Server)
            {
                launchPad.NetSync(subworldId, ignoreClient: sender);

                var packet = new BinaryWriter(new MemoryStream(256));
                packet.Write((byte)MessageType.SyncLaunchPadData);
                packet.Write(subworldId);
                launchPad.NetWriteFields(packet);

                if(subworldId == MacrocosmSubworld.CurrentID)
                {
                    if (SubworldSystem.AnyActive())
                        SubworldSystem.SendToMainServer(Macrocosm.Instance, (packet.BaseStream as MemoryStream).GetBuffer());
                    else
                        SubworldSystem.SendToAllSubservers(Macrocosm.Instance, (packet.BaseStream as MemoryStream).GetBuffer());
                }
=======

            if (shouldSync)
                launchPad.NetSync(MacrocosmSubworld.CurrentID);

            LaunchPadManager.Add(MacrocosmSubworld.CurrentID, launchPad);

            return launchPad;
        }

        public static LaunchPad Create(int startTileX, int startTileY, bool shouldSync = true) => Create(startTileX, startTileY, startTileX, startTileY, shouldSync);
        public static LaunchPad Create(Point16 startTile, bool shouldSync = true) => Create(startTile.X, startTile.Y, shouldSync);
        public static LaunchPad Create(Point16 startTile, Point16 endTile, bool shouldSync = true) => Create(startTile.X, startTile.Y, endTile.X, endTile.Y, shouldSync);

        public void Update()
        {
            int prevRocketId = RocketID;
            RocketID = -1;

            if (Main.tile[StartTile.ToPoint()].TileType != ModContent.TileType<LaunchPadMarker>() || (Main.tile[EndTile.ToPoint()].TileType != ModContent.TileType<LaunchPadMarker>()))
            {
                Active = false;
                NetSync(MacrocosmSubworld.CurrentID);
                return;
            }

            for (int i = 0; i < RocketManager.MaxRockets; i++)
            {
                Rocket rocket = RocketManager.Rockets[i];

                if (rocket.ActiveInCurrentWorld && Hitbox.Intersects(rocket.Bounds))
                    RocketID = i;
            }

            if (RocketID != prevRocketId)
                NetSync(MacrocosmSubworld.CurrentID);

            isMouseOver = Hitbox.Contains(Main.MouseWorld.ToPoint()) && Hitbox.InPlayerInteractionRange(TileReachCheckSettings.Simple);

            if (isMouseOver)
            {
                Main.LocalPlayer.noThrow = 2;
            }
        }

        public void Draw(SpriteBatch spriteBatch, Vector2 screenPosition)
        {
            Rectangle rect = Hitbox;
            rect.X -= (int)screenPosition.X;
            rect.Y -= (int)screenPosition.Y;

            if (isMouseOver)
                spriteBatch.Draw(TextureAssets.MagicPixel.Value, rect, Color.Gold * 0.25f);
        }


        /// <summary>
        /// Syncs the launchpad fields with <see cref="NetSyncAttribute"/> across all clients and the server.
        /// </summary>
        public void NetSync(string subworldId, int toClient = -1, int ignoreClient = -1)
        {
            if (Main.netMode == NetmodeID.SinglePlayer)
                return;

            ModPacket packet = Macrocosm.Instance.GetPacket();

            if (WriteToPacket(packet, subworldId))
                packet.Send(toClient, ignoreClient);

            packet.Dispose();
        }

        public bool WriteToPacket(ModPacket packet, string subworldId)
        {
            packet.Write((byte)MessageType.SyncLaunchPadData);

            packet.Write(subworldId);

            if (this.NetWriteFields(packet)) // Check if the writer was able to write all the fields.
                return true;

            return false;
        }

        /// <summary>
        /// Syncs a rocket with data from the <see cref="BinaryReader"/>. Don't use this method outside <see cref="PacketHandler.HandlePacket(BinaryReader, int)"/>
        /// </summary>
        /// <param name="reader"></param>
        public static void ReceiveSyncLaunchPadData(BinaryReader reader, int sender)
        {
            string subworldId = reader.ReadString();

            LaunchPad launchPad = new();
            launchPad.NetReadFields(reader);

            LaunchPad existingLaunchPad = LaunchPadManager.GetLaunchPadAtStartTile(subworldId, launchPad.StartTile);
            if (existingLaunchPad is null)
                LaunchPadManager.Add(subworldId, launchPad);

            if (Main.netMode == NetmodeID.Server)
            {
                launchPad.NetSync(subworldId, ignoreClient: sender);

                /*
				ModPacket packet = Macrocosm.Instance.GetPacket();
				launchPad.WriteToPacket(packet, subworldId);

				if (SubworldSystem.AnyActive())
					SubworldSystem.SendToMainServer(Macrocosm.Instance, packet.GetBuffer());
				else
					SubworldSystem.SendToAllSubservers(Macrocosm.Instance, packet.GetBuffer());
				*/
>>>>>>> f7feb800
            }
        }

        public LaunchPad Clone() => DeserializeData(SerializeData());

        public static readonly Func<TagCompound, LaunchPad> DESERIALIZER = DeserializeData;

        public TagCompound SerializeData()
        {
            TagCompound tag = new()
            {
                [nameof(Active)] = Active,
                [nameof(StartTile)] = StartTile,
                [nameof(EndTile)] = EndTile,
                [nameof(RocketID)] = RocketID,
                [nameof(CompassCoordinates)] = CompassCoordinates,
            };

            return tag;
        }

        public static LaunchPad DeserializeData(TagCompound tag)
        {
            LaunchPad launchPad = new();

            launchPad.Active = tag.ContainsKey(nameof(Active));

            if (tag.ContainsKey(nameof(RocketID)))
                launchPad.RocketID = tag.GetInt(nameof(RocketID));

            if (tag.ContainsKey(nameof(StartTile)))
                launchPad.StartTile = tag.Get<Point16>(nameof(StartTile));

            if (tag.ContainsKey(nameof(EndTile)))
                launchPad.EndTile = tag.Get<Point16>(nameof(EndTile));

            if (tag.ContainsKey(nameof(CompassCoordinates)))
                launchPad.CompassCoordinates = tag.GetString(nameof(CompassCoordinates));

            return launchPad;
        }
    }
}<|MERGE_RESOLUTION|>--- conflicted
+++ resolved
@@ -55,7 +55,6 @@
 
             launchPad.CompassCoordinates = Utility.GetCompassCoordinates(launchPad.Position);
             launchPad.Active = true;
-<<<<<<< HEAD
 
             if (shouldSync)
                 launchPad.NetSync(MacrocosmSubworld.CurrentID);
@@ -160,119 +159,6 @@
                     else
                         SubworldSystem.SendToAllSubservers(Macrocosm.Instance, (packet.BaseStream as MemoryStream).GetBuffer());
                 }
-=======
-
-            if (shouldSync)
-                launchPad.NetSync(MacrocosmSubworld.CurrentID);
-
-            LaunchPadManager.Add(MacrocosmSubworld.CurrentID, launchPad);
-
-            return launchPad;
-        }
-
-        public static LaunchPad Create(int startTileX, int startTileY, bool shouldSync = true) => Create(startTileX, startTileY, startTileX, startTileY, shouldSync);
-        public static LaunchPad Create(Point16 startTile, bool shouldSync = true) => Create(startTile.X, startTile.Y, shouldSync);
-        public static LaunchPad Create(Point16 startTile, Point16 endTile, bool shouldSync = true) => Create(startTile.X, startTile.Y, endTile.X, endTile.Y, shouldSync);
-
-        public void Update()
-        {
-            int prevRocketId = RocketID;
-            RocketID = -1;
-
-            if (Main.tile[StartTile.ToPoint()].TileType != ModContent.TileType<LaunchPadMarker>() || (Main.tile[EndTile.ToPoint()].TileType != ModContent.TileType<LaunchPadMarker>()))
-            {
-                Active = false;
-                NetSync(MacrocosmSubworld.CurrentID);
-                return;
-            }
-
-            for (int i = 0; i < RocketManager.MaxRockets; i++)
-            {
-                Rocket rocket = RocketManager.Rockets[i];
-
-                if (rocket.ActiveInCurrentWorld && Hitbox.Intersects(rocket.Bounds))
-                    RocketID = i;
-            }
-
-            if (RocketID != prevRocketId)
-                NetSync(MacrocosmSubworld.CurrentID);
-
-            isMouseOver = Hitbox.Contains(Main.MouseWorld.ToPoint()) && Hitbox.InPlayerInteractionRange(TileReachCheckSettings.Simple);
-
-            if (isMouseOver)
-            {
-                Main.LocalPlayer.noThrow = 2;
-            }
-        }
-
-        public void Draw(SpriteBatch spriteBatch, Vector2 screenPosition)
-        {
-            Rectangle rect = Hitbox;
-            rect.X -= (int)screenPosition.X;
-            rect.Y -= (int)screenPosition.Y;
-
-            if (isMouseOver)
-                spriteBatch.Draw(TextureAssets.MagicPixel.Value, rect, Color.Gold * 0.25f);
-        }
-
-
-        /// <summary>
-        /// Syncs the launchpad fields with <see cref="NetSyncAttribute"/> across all clients and the server.
-        /// </summary>
-        public void NetSync(string subworldId, int toClient = -1, int ignoreClient = -1)
-        {
-            if (Main.netMode == NetmodeID.SinglePlayer)
-                return;
-
-            ModPacket packet = Macrocosm.Instance.GetPacket();
-
-            if (WriteToPacket(packet, subworldId))
-                packet.Send(toClient, ignoreClient);
-
-            packet.Dispose();
-        }
-
-        public bool WriteToPacket(ModPacket packet, string subworldId)
-        {
-            packet.Write((byte)MessageType.SyncLaunchPadData);
-
-            packet.Write(subworldId);
-
-            if (this.NetWriteFields(packet)) // Check if the writer was able to write all the fields.
-                return true;
-
-            return false;
-        }
-
-        /// <summary>
-        /// Syncs a rocket with data from the <see cref="BinaryReader"/>. Don't use this method outside <see cref="PacketHandler.HandlePacket(BinaryReader, int)"/>
-        /// </summary>
-        /// <param name="reader"></param>
-        public static void ReceiveSyncLaunchPadData(BinaryReader reader, int sender)
-        {
-            string subworldId = reader.ReadString();
-
-            LaunchPad launchPad = new();
-            launchPad.NetReadFields(reader);
-
-            LaunchPad existingLaunchPad = LaunchPadManager.GetLaunchPadAtStartTile(subworldId, launchPad.StartTile);
-            if (existingLaunchPad is null)
-                LaunchPadManager.Add(subworldId, launchPad);
-
-            if (Main.netMode == NetmodeID.Server)
-            {
-                launchPad.NetSync(subworldId, ignoreClient: sender);
-
-                /*
-				ModPacket packet = Macrocosm.Instance.GetPacket();
-				launchPad.WriteToPacket(packet, subworldId);
-
-				if (SubworldSystem.AnyActive())
-					SubworldSystem.SendToMainServer(Macrocosm.Instance, packet.GetBuffer());
-				else
-					SubworldSystem.SendToAllSubservers(Macrocosm.Instance, packet.GetBuffer());
-				*/
->>>>>>> f7feb800
             }
         }
 
