--- conflicted
+++ resolved
@@ -28,15 +28,11 @@
 
         /// <summary> Collection to determine whether the subworld is accesible </summary>
         public LaunchConditions LaunchConditions { get; set; } = null;
-<<<<<<< HEAD
 
         /// <summary> Whether the target satisfies the launch conditions </summary>
         public bool IsReachable => CheckLaunchConditions() || OwnerMap.Next != null;
 
         /// <summary> Whether this target's ID is equal to the current subworld </summary>
-=======
-        public bool IsReachable => CheckLaunchConditions();// || OwnerMap.Next != null;
->>>>>>> b5812e55
         public bool AlreadyHere => TargetID == MacrocosmSubworld.SafeCurrentID;
 
         /// <summary> Whether the target is currently selected </summary>
@@ -113,15 +109,11 @@
             //OnRightDoubleClick += (_, _) => { OwnerPanel.ZoomOut();  };
         }
 
-<<<<<<< HEAD
-        /// <summary> Check whether all the launch conditions have been met </summary>
-=======
 		public override void Update(GameTime gameTime)
 		{
 			base.Update(gameTime);
 		}
 
->>>>>>> b5812e55
 		public bool CheckLaunchConditions()
 		{
 			if (LaunchConditions is not null)
