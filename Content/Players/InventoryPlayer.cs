--- conflicted
+++ resolved
@@ -2,10 +2,6 @@
 using Macrocosm.Common.Utils;
 using Macrocosm.Content.Rockets;
 using Microsoft.CodeAnalysis;
-<<<<<<< HEAD
-using Microsoft.Xna.Framework;
-=======
->>>>>>> ee0dec99
 using System;
 using System.Linq;
 using Terraria;
@@ -84,15 +80,9 @@
                     }
                 }
 
-<<<<<<< HEAD
-                foreach(var kvp in TileEntity.ByPosition)
-                {
-                    TileEntity entity = kvp.Value; 
-=======
                 foreach (var kvp in TileEntity.ByPosition)
                 {
                     TileEntity entity = kvp.Value;
->>>>>>> ee0dec99
                     Point16 tileCoordinates = kvp.Key;
 
                     if (entity is IInventoryOwner inventoryOwner &&
