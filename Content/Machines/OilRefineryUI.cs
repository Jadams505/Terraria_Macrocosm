--- conflicted
+++ resolved
@@ -78,15 +78,9 @@
                 resultSlot.Top = new(0, 0.45f);
                 resultSlot.Left = new(0, 0.85f);
                 resultSlot.AddReserved(
-<<<<<<< HEAD
-                    (item) => item.ModItem is IFillableContainer,
-                    Lang.GetItemName(ModContent.ItemType<FuelTank>()),
-                    ModContent.Request<Texture2D>(ContentSamples.ItemsByType[ModContent.ItemType<FuelTank>()].ModItem.Texture + "_Blueprint")
-=======
                     (item) => item.ModItem is LiquidContainer,
                     Lang.GetItemName(ModContent.ItemType<FuelCanister>()),
                     ModContent.Request<Texture2D>(ContentSamples.ItemsByType[ModContent.ItemType<FuelCanister>()].ModItem.Texture + "_Blueprint")
->>>>>>> ee0dec99
                 );
                 backgroundPanel.Append(resultSlot);
             }
