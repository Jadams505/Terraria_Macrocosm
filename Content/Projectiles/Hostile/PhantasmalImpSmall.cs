using Macrocosm.Common.DataStructures;
using Macrocosm.Common.Utils;
using Microsoft.Xna.Framework;
using Microsoft.Xna.Framework.Graphics;
using System;
using Terraria;
using Terraria.GameContent;
using Terraria.ID;
using Terraria.ModLoader;

namespace Macrocosm.Content.Projectiles.Hostile
{
	public class PhantasmalImpSmall : ModProjectile
	{
		public Player TargetPlayer => Main.player[(int)Projectile.ai[2]];

		public override void SetStaticDefaults()
		{
			ProjectileID.Sets.TrailCacheLength[Type] = 10;
			ProjectileID.Sets.TrailingMode[Type] = 2;
		}

		private static int spawnTimeLeft = 3 * 60;
		public override void SetDefaults()
		{
			Projectile.width = 42;
			Projectile.height = 54;
			Projectile.hostile = true;
			Projectile.timeLeft = spawnTimeLeft;
			Projectile.alpha = 0;
		}

		public override bool TileCollideStyle(ref int width, ref int height, ref bool fallThrough, ref Vector2 hitboxCenterFrac)
			=> false;
		 
		//bool spawned = false;
		public override void AI()
		{
			ProjectileID.Sets.TrailCacheLength[Type] = 10;
			ProjectileID.Sets.TrailingMode[Type] = 3;

			if (!TargetPlayer.active)
				Projectile.Kill();			

			Vector2 direction = TargetPlayer.Center - Projectile.Center;
			direction.Normalize();

			// Apply a slight random deviation to the direction
			float deviation = Main.rand.NextFloat(-0.1f, 0.1f);
			direction = direction.RotatedBy(deviation);

			// Apply a slight random deviation to the direction
			Vector2 adjustedDirection = Vector2.Lerp(Projectile.velocity, direction, 0.2f);
			adjustedDirection.Normalize();

			Projectile.velocity = adjustedDirection * Projectile.velocity.Length();

			Projectile.direction = Math.Sign(Projectile.velocity.X);
			Projectile.spriteDirection = Projectile.direction;
			Projectile.rotation = Projectile.velocity.X < 0 ? MathHelper.Pi + Projectile.velocity.ToRotation() : Projectile.velocity.ToRotation();

			if (Projectile.timeLeft < (int)(0.33f * spawnTimeLeft) && Projectile.alpha < 255)
				Projectile.alpha += 6;

			if (Projectile.alpha >= 255)
				Projectile.active = false;
		}

<<<<<<< HEAD
		public override Color? GetAlpha(Color lightColor) => Color.White.NewAlpha(1f);

		private SpriteBatchState state;
=======
		public override Color? GetAlpha(Color lightColor) => Color.White.WithOpacity(1f);
			
>>>>>>> 7b697faa
		public override bool PreDraw(ref Color lightColor)
		{
			int length = Projectile.oldPos.Length;

			state.SaveState(Main.spriteBatch);

			Main.spriteBatch.End();
			Main.spriteBatch.Begin(BlendState.Additive, state);
			
			for (int i = 1; i < length; i++)
			{
				Vector2 drawPos = Projectile.oldPos[i] - Main.screenPosition + Projectile.Size / 2f;
			
				Color trailColor = Color.White * (((float)Projectile.oldPos.Length - i) / Projectile.oldPos.Length) * 0.45f * (1f - Projectile.alpha / 255f);
				Main.spriteBatch.Draw(TextureAssets.Projectile[Type].Value, drawPos, null, trailColor, Projectile.velocity.X < 0 ? MathHelper.Pi + Projectile.oldRot[i] : Projectile.oldRot[i], Projectile.Size / 2f, Projectile.scale, Projectile.oldSpriteDirection[i] == 1 ? SpriteEffects.None : SpriteEffects.FlipHorizontally, 0f);
			}

			Main.spriteBatch.End();
			Main.spriteBatch.Begin(BlendState.NonPremultiplied, state);

			Main.EntitySpriteDraw(TextureAssets.Projectile[Type].Value, Projectile.position - Main.screenPosition + Projectile.Size / 2f, null, Color.White.WithOpacity(0.7f * (1f - Projectile.alpha/255f)), Projectile.rotation, Projectile.Size / 2f, Projectile.scale, Projectile.spriteDirection == 1 ? SpriteEffects.None : SpriteEffects.FlipHorizontally, 0f);

			Main.spriteBatch.End();
			Main.spriteBatch.Begin(state);

			return false;
		}
	}
}<|MERGE_RESOLUTION|>--- conflicted
+++ resolved
@@ -66,14 +66,10 @@
 				Projectile.active = false;
 		}
 
-<<<<<<< HEAD
-		public override Color? GetAlpha(Color lightColor) => Color.White.NewAlpha(1f);
+		public override Color? GetAlpha(Color lightColor) => Color.White.WithOpacity(1f);
 
 		private SpriteBatchState state;
-=======
-		public override Color? GetAlpha(Color lightColor) => Color.White.WithOpacity(1f);
-			
->>>>>>> 7b697faa
+
 		public override bool PreDraw(ref Color lightColor)
 		{
 			int length = Projectile.oldPos.Length;
