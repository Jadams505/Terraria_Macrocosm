﻿using Macrocosm.Common.DataStructures;
using Macrocosm.Common.Utils;
using Microsoft.Xna.Framework;
using Microsoft.Xna.Framework.Graphics;
using System;
using System.Collections.Generic;
using System.Linq;
using Terraria;
using Terraria.ModLoader;

namespace Macrocosm.Common.Drawing.Particles
{
	public enum ParticleDrawLayer
	{
		BeforeProjectiles,
		AfterProjectiles,
		BeforeNPCs,
		AfterNPCs,
		BeforeTiles
	}

	/// <summary> Particle system by sucss, Nurby & Feldy @ PellucidMod (RIP) </summary>
	public class ParticleManager : ModSystem
	{
		public static List<Type> Types { get; private set; }
		public static List<Particle> Particles { get; private set; }

		public static List<Texture2D> Textures;

		public override void Load()
		{
			Types = new List<Type>();
			Particles = new List<Particle>();
			Textures = new List<Texture2D>();

			On_Main.DrawBlack += DrawParticles_Tiles;
			On_Main.DrawProjectiles += DrawParticles_Projectiles;
			On_Main.DrawNPCs += DrawParticles_NPCs;
		}

		public override void Unload()
		{
			Types = null;
			Particles = null;
			Textures = null;

			On_Main.DrawBlack -= DrawParticles_Tiles;
			On_Main.DrawProjectiles -= DrawParticles_Projectiles;
			On_Main.DrawNPCs -= DrawParticles_NPCs;
		}

		public override void PreUpdateDusts()
		{
			UpdateParticles();
		}

		private static void UpdateParticles()
		{
			for (int i = 0; i < Particles.Count; i++)
			{
				Particle particle = Particles[i];
				particle.Update();

				if (!particle.Active)
				{
 					Particles.RemoveAt(i);
					i--;
				}
			}
		}

		public static void ClearAllParticles()
		{
			for (int i = 0; i < Particles.Count; i++)
			{
				Particles[i].Kill();
			}
		}

		private static void DrawParticles(ParticleDrawLayer layer)
		{
			List<Particle> alphaBlendDrawers = new();
<<<<<<< HEAD
			List<Particle> additiveOnlyPostDrawers = new();
=======
>>>>>>> 7b697faa

			foreach (Particle particle in Particles)
			{
				if (particle.DrawLayer == layer)
				{
					if (particle.PreDrawAdditive(Main.spriteBatch, Main.screenPosition, Lighting.GetColor(particle.Position.ToTileCoordinates())))
<<<<<<< HEAD
 						alphaBlendDrawers.Add(particle);
 					else
 						additiveOnlyPostDrawers.Add(particle);
 				}
=======
						alphaBlendDrawers.Add(particle);
				}
>>>>>>> 7b697faa
			}

			if (alphaBlendDrawers.Any())
			{
				Main.spriteBatch.End();
				Main.spriteBatch.Begin(SpriteSortMode.Deferred, BlendState.AlphaBlend, default, default, default, default, Main.GameViewMatrix.ZoomMatrix);

				foreach (var particle in alphaBlendDrawers)
				{
<<<<<<< HEAD
					particle.Draw(Main.spriteBatch, Main.screenPosition, Lighting.GetColor(particle.Position.ToTileCoordinates()));
				}

				Main.spriteBatch.End();
				Main.spriteBatch.Begin(SpriteSortMode.Deferred, BlendState.Additive, default, default, default, default, Main.GameViewMatrix.ZoomMatrix);
			}

			if (additiveOnlyPostDrawers.Any())
			{
				foreach (var particle in additiveOnlyPostDrawers)
				{
					particle.PostDrawAdditive(Main.spriteBatch, Main.screenPosition, Lighting.GetColor(particle.Position.ToTileCoordinates()));
=======
					if (particle.DrawLayer == layer)
						particle.Draw(Main.spriteBatch, Main.screenPosition, Lighting.GetColor(particle.Position.ToTileCoordinates()));
>>>>>>> 7b697faa
				}

				Main.spriteBatch.End();
				Main.spriteBatch.Begin(SpriteSortMode.Deferred, BlendState.Additive, default, default, default, default, Main.GameViewMatrix.ZoomMatrix);
			}

			foreach (Particle particle in Particles)
			{
				if (particle.DrawLayer == layer)
					particle.PostDrawAdditive(Main.spriteBatch, Main.screenPosition, Lighting.GetColor(particle.Position.ToTileCoordinates()));
			}
		}


		private static SpriteBatchState state1, state2, state3;
		private void DrawParticles_NPCs(On_Main.orig_DrawNPCs orig, Main self, bool behindTiles)
		{
			SpriteBatch spriteBatch = Main.spriteBatch;
			state1.SaveState(spriteBatch);
			spriteBatch.End();
			spriteBatch.Begin(SpriteSortMode.Deferred, BlendState.Additive, default, default, default, default, Main.GameViewMatrix.ZoomMatrix);
<<<<<<< HEAD

=======
>>>>>>> 7b697faa
			DrawParticles(ParticleDrawLayer.BeforeNPCs);

			spriteBatch.End();
			spriteBatch.Begin(state1);
				
			orig(self, behindTiles);
			
			state2.SaveState(spriteBatch);
			spriteBatch.End();
			spriteBatch.Begin(SpriteSortMode.Deferred, BlendState.Additive, default, default, default, default, Main.GameViewMatrix.ZoomMatrix);
<<<<<<< HEAD

=======
>>>>>>> 7b697faa
			DrawParticles(ParticleDrawLayer.AfterNPCs);

			spriteBatch.End();
			spriteBatch.Begin(state2);
		}
		
		private void DrawParticles_Projectiles(On_Main.orig_DrawProjectiles orig, Main self)
		{
			SpriteBatch spriteBatch = Main.spriteBatch;
			spriteBatch.Begin(SpriteSortMode.Deferred, BlendState.Additive, default, default, default, default, Main.GameViewMatrix.ZoomMatrix);
<<<<<<< HEAD

=======
>>>>>>> 7b697faa
			DrawParticles(ParticleDrawLayer.BeforeProjectiles);

			spriteBatch.End();
			
			orig(self);
			
			spriteBatch.Begin(SpriteSortMode.Deferred, BlendState.Additive, default, default, default, default, Main.GameViewMatrix.ZoomMatrix);
<<<<<<< HEAD

=======
>>>>>>> 7b697faa
			DrawParticles(ParticleDrawLayer.AfterProjectiles);

			spriteBatch.End();
		}

		private void DrawParticles_Tiles(On_Main.orig_DrawBlack orig, Main self, bool force)
		{
			SpriteBatch spriteBatch = Main.spriteBatch;

			state3.SaveState(spriteBatch);
			Main.spriteBatch.End();
			Main.spriteBatch.Begin(SpriteSortMode.Deferred, BlendState.Additive, default, default, default, default, Main.GameViewMatrix.ZoomMatrix);
<<<<<<< HEAD

=======
>>>>>>> 7b697faa
			DrawParticles(ParticleDrawLayer.BeforeTiles);

			Main.spriteBatch.End();
			Main.spriteBatch.Begin(state3);
			
			orig(self, force);
		}
	}
}<|MERGE_RESOLUTION|>--- conflicted
+++ resolved
@@ -80,25 +80,14 @@
 		private static void DrawParticles(ParticleDrawLayer layer)
 		{
 			List<Particle> alphaBlendDrawers = new();
-<<<<<<< HEAD
-			List<Particle> additiveOnlyPostDrawers = new();
-=======
->>>>>>> 7b697faa
 
 			foreach (Particle particle in Particles)
 			{
 				if (particle.DrawLayer == layer)
 				{
 					if (particle.PreDrawAdditive(Main.spriteBatch, Main.screenPosition, Lighting.GetColor(particle.Position.ToTileCoordinates())))
-<<<<<<< HEAD
- 						alphaBlendDrawers.Add(particle);
- 					else
- 						additiveOnlyPostDrawers.Add(particle);
- 				}
-=======
 						alphaBlendDrawers.Add(particle);
 				}
->>>>>>> 7b697faa
 			}
 
 			if (alphaBlendDrawers.Any())
@@ -108,23 +97,8 @@
 
 				foreach (var particle in alphaBlendDrawers)
 				{
-<<<<<<< HEAD
-					particle.Draw(Main.spriteBatch, Main.screenPosition, Lighting.GetColor(particle.Position.ToTileCoordinates()));
-				}
-
-				Main.spriteBatch.End();
-				Main.spriteBatch.Begin(SpriteSortMode.Deferred, BlendState.Additive, default, default, default, default, Main.GameViewMatrix.ZoomMatrix);
-			}
-
-			if (additiveOnlyPostDrawers.Any())
-			{
-				foreach (var particle in additiveOnlyPostDrawers)
-				{
-					particle.PostDrawAdditive(Main.spriteBatch, Main.screenPosition, Lighting.GetColor(particle.Position.ToTileCoordinates()));
-=======
 					if (particle.DrawLayer == layer)
 						particle.Draw(Main.spriteBatch, Main.screenPosition, Lighting.GetColor(particle.Position.ToTileCoordinates()));
->>>>>>> 7b697faa
 				}
 
 				Main.spriteBatch.End();
@@ -146,10 +120,7 @@
 			state1.SaveState(spriteBatch);
 			spriteBatch.End();
 			spriteBatch.Begin(SpriteSortMode.Deferred, BlendState.Additive, default, default, default, default, Main.GameViewMatrix.ZoomMatrix);
-<<<<<<< HEAD
 
-=======
->>>>>>> 7b697faa
 			DrawParticles(ParticleDrawLayer.BeforeNPCs);
 
 			spriteBatch.End();
@@ -160,10 +131,7 @@
 			state2.SaveState(spriteBatch);
 			spriteBatch.End();
 			spriteBatch.Begin(SpriteSortMode.Deferred, BlendState.Additive, default, default, default, default, Main.GameViewMatrix.ZoomMatrix);
-<<<<<<< HEAD
 
-=======
->>>>>>> 7b697faa
 			DrawParticles(ParticleDrawLayer.AfterNPCs);
 
 			spriteBatch.End();
@@ -174,10 +142,7 @@
 		{
 			SpriteBatch spriteBatch = Main.spriteBatch;
 			spriteBatch.Begin(SpriteSortMode.Deferred, BlendState.Additive, default, default, default, default, Main.GameViewMatrix.ZoomMatrix);
-<<<<<<< HEAD
 
-=======
->>>>>>> 7b697faa
 			DrawParticles(ParticleDrawLayer.BeforeProjectiles);
 
 			spriteBatch.End();
@@ -185,10 +150,7 @@
 			orig(self);
 			
 			spriteBatch.Begin(SpriteSortMode.Deferred, BlendState.Additive, default, default, default, default, Main.GameViewMatrix.ZoomMatrix);
-<<<<<<< HEAD
 
-=======
->>>>>>> 7b697faa
 			DrawParticles(ParticleDrawLayer.AfterProjectiles);
 
 			spriteBatch.End();
@@ -201,10 +163,7 @@
 			state3.SaveState(spriteBatch);
 			Main.spriteBatch.End();
 			Main.spriteBatch.Begin(SpriteSortMode.Deferred, BlendState.Additive, default, default, default, default, Main.GameViewMatrix.ZoomMatrix);
-<<<<<<< HEAD
 
-=======
->>>>>>> 7b697faa
 			DrawParticles(ParticleDrawLayer.BeforeTiles);
 
 			Main.spriteBatch.End();
