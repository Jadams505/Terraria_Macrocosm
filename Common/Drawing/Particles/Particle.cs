--- conflicted
+++ resolved
@@ -199,8 +199,6 @@
 		/// Substract <see cref="Main.screenPosition"> screenPosition </see> from the <see cref="Particle.Position">Position</see> position before drawing.
 		/// Return false to stop the default, alpha blended, drawing logic. Returns true by default.
 		/// </summary>
-<<<<<<< HEAD
-		/// Return
 		/// <param name="spriteBatch"> The spritebatch </param>
 		/// <param name="screenPosition"> The top-left screen position in the world coordinates </param>
 		/// <param name="lightColor"> The light color at the particle's position </param>
@@ -215,30 +213,11 @@
 		/// Substract <see cref="Main.screenPosition"> screenPosition </see> from the <see cref="Particle.Position">Position</see> position before drawing.
 		/// Only called if <see cref="PreDrawAdditive(SpriteBatch, Vector2, Color)"/> returns true.
 		/// </summary>
-=======
->>>>>>> 7b697faa
-		/// <param name="spriteBatch"> The spritebatch </param>
-		/// <param name="screenPosition"> The top-left screen position in the world coordinates </param>
-		/// <param name="lightColor"> The light color at the particle's position </param>
-		public virtual bool PreDrawAdditive(SpriteBatch spriteBatch, Vector2 screenPosition, Color lightColor)
-		{
-<<<<<<< HEAD
-=======
-			Trail?.Draw();
-			return true;
-		}
-
-		/// <summary> 
-		/// Used for drawing the particle with alpha blending. Modify the spritebatch only when absolutely necessary.
-		/// Substract <see cref="Main.screenPosition"> screenPosition </see> from the <see cref="Particle.Position">Position</see> position before drawing.
-		/// Only called if <see cref="PreDrawAdditive(SpriteBatch, Vector2, Color)"/> returns true.
-		/// </summary>
 		/// <param name="spriteBatch"> The spritebatch </param>
 		/// <param name="screenPosition"> The top-left screen position in the world coordinates </param>
 		/// <param name="lightColor"> The light color at the particle's position </param>
 		public virtual void Draw(SpriteBatch spriteBatch, Vector2 screenPosition, Color lightColor)
 		{
->>>>>>> 7b697faa
 			spriteBatch.Draw(Texture, Position - screenPosition, GetFrame(), lightColor, Rotation, Size * 0.5f, ScaleV, SpriteEffects.None, 0f);
 		}
 
@@ -277,11 +256,7 @@
 
 		#endregion
 
-<<<<<<< HEAD
-		// TODO: This could use some touching up, maybe make trails a component or something 
-=======
 		// TODO: This could use some touching up, maybe make trails a component or something
->>>>>>> 7b697faa
 		#region Trails
 		public void DrawMagicPixelTrail(Vector2 rotatableOffsetFromCenter, float startWidth, float endWidth, Color startColor, Color? endColor = null)
 				=> Utility.DrawMagicPixelTrail(Size / 2f, OldPositions, OldRotations, rotatableOffsetFromCenter, startWidth, endWidth, startColor, endColor);
