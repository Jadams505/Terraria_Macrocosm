--- conflicted
+++ resolved
@@ -6,12 +6,8 @@
 using System;
 using Terraria;
 using Terraria.GameContent;
-<<<<<<< HEAD
-using System.Reflection;
-=======
 using Terraria.ID;
 using static Terraria.ModLoader.PlayerDrawLayer;
->>>>>>> 1e368b89
 
 namespace Macrocosm.Common.Utils
 {
@@ -107,10 +103,6 @@
 		/// Draws an animated projectile extra, such as a glowmask
 		/// (Only tested for held projectiles)  
 		/// </summary>
-<<<<<<< HEAD
-		public static void DrawAnimatedExtra(this Projectile proj, Texture2D glowmask, Color color, SpriteEffects effect, Vector2 drawOffset = default, Rectangle? frame = null)
-			=> proj.DrawAnimated(color, effect, drawOffset + new Vector2(0, -2), glowmask, frame);
-=======
 		public static void DrawAnimatedExtra(this Projectile proj, Texture2D glowmask, Color lightColor, SpriteEffects effect, Vector2 drawOffset = default, Rectangle? frame = null)
 			=> proj.DrawAnimated(lightColor, effect, drawOffset + new Vector2(0, -2), glowmask, frame);
 
@@ -200,6 +192,5 @@
 				}
 			}
 		}
->>>>>>> 1e368b89
 	}
 }