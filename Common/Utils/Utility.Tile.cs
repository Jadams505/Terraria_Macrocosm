--- conflicted
+++ resolved
@@ -82,12 +82,9 @@
             => new(point.X * 16f, point.Y * 16f);
 
         public static bool IsSloped(this Tile tile) => (int)tile.BlockType > 1;
-<<<<<<< HEAD
         public static bool AnyWire(this Tile tile) => tile.RedWire || tile.BlueWire || tile.GreenWire || tile.YellowWire;
-=======
 
         public static ulong GetTileFrameSeed(int i, int j) => Main.TileFrameSeed ^ (ulong)((long)j << 32 | (long)(uint)i); // Don't remove any casts.
->>>>>>> 9ead62c7
 
         public static SpriteEffects GetTileSpriteEffects(int i, int j)
         {
