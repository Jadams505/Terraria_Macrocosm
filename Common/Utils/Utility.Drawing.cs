using Macrocosm.Common.DataStructures;
using Microsoft.Xna.Framework;
using Microsoft.Xna.Framework.Graphics;
using ReLogic.Graphics;
using System;
using System.Collections.Generic;
using Terraria;
using Terraria.DataStructures;
using Terraria.GameContent;
using Terraria.Graphics.Shaders;
using Terraria.ID;
using Terraria.ObjectData;
using Terraria.UI.Chat;

namespace Macrocosm.Common.Utils
{
	public static partial class Utility
    {
        public static Vector2 ScreenCenter => new(Main.screenWidth / 2f, Main.screenHeight / 2f);

		public static Vector2 ScreenCenterInWorld => Main.screenPosition + ScreenCenter;

<<<<<<< HEAD
=======
		public static Rectangle ScreenRectangle => new(0, 0, Main.screenWidth, Main.screenHeight);

>>>>>>> 3b8e1f30

		/// <summary>
		/// Draw a MagicPixel trail behind a projectile, with length based on the trail cache length  
		/// </summary>
		/// <param name="rotatableOffsetFromCenter"> offset from projectile center when rotation is 0 </param>
		/// <param name="startWidth"> The trail width near the projectile </param>
		/// <param name="endWidth"> The trail width at its end </param>
		/// <param name="startColor"> The trail color near the projectile  </param>
		/// <param name="endColor"> The trail color at its end </param>
		public static void DrawMagicPixelTrail(this Projectile proj, Vector2 rotatableOffsetFromCenter, float startWidth, float endWidth, Color startColor, Color? endColor = null)
            => DrawMagicPixelTrail(proj.Size / 2f, proj.oldPos, proj.oldRot, rotatableOffsetFromCenter, startWidth, endWidth, startColor, endColor);

        /// <summary>
        /// Draw a MagicPixel trail behind a NPC, with length based on the trail cache length  
        /// </summary>
        /// <param name="rotatableOffsetFromCenter"> offset from NPC center when rotation is 0 </param>
        /// <param name="startWidth"> The trail width near the NPC </param>
        /// <param name="endWidth"> The trail width at its end </param>
        /// <param name="startColor"> The trail color near the NPC </param>
        /// <param name="endColor"> The trail color at its end </param>
        public static void DrawSimpleTrail(this NPC npc, Vector2 rotatableOffsetFromCenter, float startWidth, float endWidth, Color startColor, Color? endColor = null)
            => DrawMagicPixelTrail(npc.Size / 2f, npc.oldPos, npc.oldRot, rotatableOffsetFromCenter, startWidth, endWidth, startColor, endColor);

		/// <summary> Adapted from Terraria.Main.DrawTrail </summary>
		public static void DrawMagicPixelTrail(Vector2 origin, Vector2[] oldPos, float[] oldRot, Vector2 rotatableOffsetFromCenter, float startWidth, float endWidth, Color startColor, Color? endColor = null)
        {
            Rectangle rect = new(0, 0, 1, 1);
            for (int k = oldPos.Length - 1; k > 0; k--)
            {
                if (!(oldPos[k] == Vector2.Zero))
                {
                    Vector2 v1 = oldPos[k] + origin + rotatableOffsetFromCenter.RotatedBy(oldRot[k]);
                    Vector2 v2 = oldPos[k - 1] + origin + rotatableOffsetFromCenter.RotatedBy(oldRot[k - 1]) - v1;
                    float brightness = Terraria.Utils.Remap(k, 0f, oldPos.Length, 1f, 0f);
                    Color color = endColor is null ? startColor * brightness : Color.Lerp((Color)endColor, startColor, brightness);

                    SpriteBatch spriteBatch = Main.spriteBatch;
                    SpriteBatchState state = spriteBatch.SaveState();
                    spriteBatch.EndIfBeginCalled();
                    spriteBatch.Begin(SpriteSortMode.Deferred, blendState: BlendState.NonPremultiplied, state);
                    Main.spriteBatch.Draw(TextureAssets.MagicPixel.Value, v1 - Main.screenPosition, rect, color, v2.ToRotation() + (float)Math.PI / 2f, new Vector2(rect.Width / 2f, rect.Height), new Vector2(MathHelper.Lerp(startWidth, endWidth, (float)k / oldPos.Length), v2.Length()), SpriteEffects.None, 1);
                    spriteBatch.End();
                    spriteBatch.Begin(state);
                }
            }
        }

    
		/// <summary> Convenience method for getting lighting color using an npc or projectile position.</summary>
		public static Color GetLightColor(Vector2 position)
		{
			return Lighting.GetColor((int)(position.X / 16f), (int)(position.Y / 16f));
		}

		/// <summary> Convenience method for adding lighting using an npc or projectile position, using a Color instance for color. </summary>
		public static void AddLight(Vector2 position, Color color, float brightnessDivider = 1F)
		{
			AddLight(position, color.R / 255F, color.G / 255F, color.B / 255F, brightnessDivider);
		}


		/// <summary> Convenience method for adding lighting using an npc or projectile position with 0f - 1f color values. </summary>
		public static void AddLight(Vector2 position, float colorR, float colorG, float colorB, float brightnessDivider = 1f)
		{
			Lighting.AddLight((int)(position.X / 16f), (int)(position.Y / 16f), colorR / brightnessDivider, colorG / brightnessDivider, colorB / brightnessDivider);
		}

		public static Vector2 DrawString(SpriteBatch spriteBatch, DynamicSpriteFont font, string text, Vector2 position, Color baseColor, float rotation, Vector2 origin, Vector2 baseScale, float maxWidth = -1f, float spread = 2f)
		{
			TextSnippet[] snippets = ChatManager.ParseMessage(text, baseColor).ToArray();
			ChatManager.ConvertNormalSnippets(snippets);
			ChatManager.DrawColorCodedStringShadow(spriteBatch, font, snippets, position, Color.Black.WithAlpha(baseColor.A), rotation, origin, baseScale, maxWidth, spread);
			return ChatManager.DrawColorCodedString(spriteBatch, font, snippets, position, Color.White.WithAlpha(baseColor.A), rotation, origin, baseScale, out _, maxWidth);
		}


		#region BaseMod BaseDrawing

		//public static ShaderContext shaderContext = new ShaderContext();
		//------------------------------------------------------//
		//----------------BASE DRAWING CLASS--------------------//
		//------------------------------------------------------//
		// Contains methods for various drawing functions, such //
		// as guns, afterimages, drawing on the player, etc.    //
		//------------------------------------------------------//
		//  Author(s): Grox the Great, Yoraiz0r                 //
		//------------------------------------------------------//

		public static void DrawInvasionProgressBar(SpriteBatch sb, int progress, int progressMax, bool forceDisplay, ref int displayCount, ref float displayAlpha, Texture2D iconTex, string displayText, string percentText = null, Color backgroundColor = default(Color), Vector2 offset = default(Vector2))
		{
			if (Main.invasionProgressMode == 2 && forceDisplay && displayCount < 160)
			{
				displayCount = 160;
			}
			if (!Main.gamePaused && displayCount > 0) displayCount = Math.Max(0, displayCount - 1);
			if (displayCount > 0) { displayAlpha += 0.05f; } else { displayAlpha -= 0.05f; }
			if (displayAlpha < 0f) displayAlpha = 0f; if (displayAlpha > 1f) displayAlpha = 1f;
			if (displayAlpha <= 0f) return;
			float displayScalar = 0.5f + displayAlpha * 0.5f;

			int displayWidth = (int)(200f * displayScalar);
			int displayHeight = (int)(45f * displayScalar);
			Vector2 basePosition = new Vector2((float)(Main.screenWidth - 120), (float)(Main.screenHeight - 40)) + offset;
			Rectangle displayRect = new Rectangle((int)basePosition.X - displayWidth / 2, (int)basePosition.Y - displayHeight / 2, displayWidth, displayHeight);
			Terraria.Utils.DrawInvBG(Main.spriteBatch, displayRect, new Color(63, 65, 151, 255) * 0.785f);
			string displayText2;
			if (progressMax == 0) { displayText2 = progress.ToString(); } else { displayText2 = ((int)((float)progress * 100f / (float)progressMax)).ToString() + "%"; }
			if (percentText != null) displayText2 = percentText;
			//displayText2 = Language.GetTextValue("Game.WaveCleared", displayText2);
			Texture2D barTex = TextureAssets.ColorBar.Value;
			if (progressMax != 0)
			{
				Main.spriteBatch.Draw(barTex, basePosition, null, Color.White * displayAlpha, 0f, new Vector2((float)(barTex.Width / 2), 0f), displayScalar, SpriteEffects.None, 0f);
				float progressPercent = MathHelper.Clamp((float)progress / (float)progressMax, 0f, 1f);
				float scalarX = 169f * displayScalar;
				float scalarY = 8f * displayScalar;
				Vector2 vector4 = basePosition + Vector2.UnitY * scalarY + Vector2.UnitX * 1f;
				Terraria.Utils.DrawBorderString(Main.spriteBatch, displayText2, vector4, Microsoft.Xna.Framework.Color.White * displayAlpha, displayScalar, 0.5f, 1f, -1);
				vector4 += Vector2.UnitX * (progressPercent - 0.5f) * scalarX;
				Main.spriteBatch.Draw(TextureAssets.MagicPixel.Value, vector4, new Microsoft.Xna.Framework.Rectangle?(new Microsoft.Xna.Framework.Rectangle(0, 0, 1, 1)), new Microsoft.Xna.Framework.Color(255, 241, 51) * displayAlpha, 0f, new Vector2(1f, 0.5f), new Vector2(scalarX * progressPercent, scalarY), SpriteEffects.None, 0f);
				Main.spriteBatch.Draw(TextureAssets.MagicPixel.Value, vector4, new Microsoft.Xna.Framework.Rectangle?(new Microsoft.Xna.Framework.Rectangle(0, 0, 1, 1)), new Microsoft.Xna.Framework.Color(255, 165, 0, 127) * displayAlpha, 0f, new Vector2(1f, 0.5f), new Vector2(2f, scalarY), SpriteEffects.None, 0f);
				Main.spriteBatch.Draw(TextureAssets.MagicPixel.Value, vector4, new Microsoft.Xna.Framework.Rectangle?(new Microsoft.Xna.Framework.Rectangle(0, 0, 1, 1)), Microsoft.Xna.Framework.Color.Black * displayAlpha, 0f, new Vector2(0f, 0.5f), new Vector2(scalarX * (1f - progressPercent), scalarY), SpriteEffects.None, 0f);
			}

			Vector2 center = new Vector2((float)(Main.screenWidth - 120), (float)(Main.screenHeight - 80)) + offset;
			Vector2 stringLength = FontAssets.ItemStack.Value.MeasureString(displayText);
			Microsoft.Xna.Framework.Rectangle textRect = Terraria.Utils.CenteredRectangle(center, (stringLength + new Vector2((float)(iconTex.Width + 20), 10f)) * displayScalar);
			Terraria.Utils.DrawInvBG(Main.spriteBatch, textRect, backgroundColor);
			Main.spriteBatch.Draw(iconTex, textRect.Left() + Vector2.UnitX * displayScalar * 8f, null, Microsoft.Xna.Framework.Color.White * displayAlpha, 0f, new Vector2(0f, (float)(iconTex.Height / 2)), displayScalar * 0.8f, SpriteEffects.None, 0f);
			Terraria.Utils.DrawBorderString(Main.spriteBatch, displayText, textRect.Right() + Vector2.UnitX * displayScalar * -8f, Microsoft.Xna.Framework.Color.White * displayAlpha, displayScalar * 0.9f, 1f, 0.4f, -1);
		}


		//NOTE: HIGHLY UNSTABLE, ONLY USE IF YOU KNOW WHAT YOU ARE DOING!	
		public static Texture2D StitchTogetherTileTex(Texture2D tex, int tileType, int width = -1, int[] heights = null)
		{
			TileObjectData data = TileObjectData.GetTileData(tileType, 0);
			if (width == -1) width = data.CoordinateWidth; if (heights == null) heights = data.CoordinateHeights; int padding = data.CoordinatePadding;
			List<Texture2D> subTexs = new List<Texture2D>();
			//List<Texture2D> subTexs2 = new List<Texture2D>();		
			for (int w = 0; w < data.Width; w++)
			{
				//subTexs.Clear();
				for (int h = 0; h < data.Height; h++)
				{
					int currentHeight = 0, tempH = h;
					while (tempH > 0) { currentHeight += heights[tempH] + padding; tempH--; }
					subTexs.Add(GetCroppedTex(tex, new Rectangle(w * (width + padding), currentHeight, width, heights[h])));
				}
				/*for(int m = 0; m < subTexs.Count; m++)
				{
					int currentHeight = 0, int tempH = (data.Height - 1);
					while(tempH > 0){ currentHeight += heights[tempH];  tempH--; }	
					Rectangle newBounds = new Rectangle(0, 0, data.Width * width, newHeight);
					Texture2D tex = new Texture2D(Main.instance.GraphicsDevice, newBounds);
				}*/
			}
			int newHeight = 0, tempH2 = (data.Height - 1);
			while (tempH2 > 0) { newHeight += heights[tempH2]; tempH2--; }
			Rectangle newBounds = new Rectangle(0, 0, data.Width * width, newHeight);
			Texture2D tex2 = new Texture2D(Main.instance.GraphicsDevice, newBounds.Width, newBounds.Height);
			List<Vector2> drawPos = new List<Vector2>();
			for (int m = 0; m < subTexs.Count; m++) drawPos.Add(new Vector2(width * m, 0));
			return DrawTextureToTexture(tex2, subTexs.ToArray(), drawPos.ToArray());
		}

		//NOTE: HIGHLY UNSTABLE, ONLY USE IF YOU KNOW WHAT YOU ARE DOING!
		public static Texture2D DrawTextureToTexture(Texture2D toDrawTo, Texture2D[] toDraws, Vector2[] drawPos)
		{
			RenderTarget2D renderTarget = new RenderTarget2D(Main.instance.GraphicsDevice, toDrawTo.Width, toDrawTo.Height, false, Main.instance.GraphicsDevice.PresentationParameters.BackBufferFormat, DepthFormat.Depth24);
			Main.instance.GraphicsDevice.SetRenderTarget(renderTarget);
			Main.instance.GraphicsDevice.Clear(Color.Black);
			Main.spriteBatch.Begin(SpriteSortMode.Immediate, BlendState.AlphaBlend);
			for (int m = 0; m < toDraws.Length; m++)
			{
				Texture2D toDraw = toDraws[m];
				DrawTexture(Main.spriteBatch, toDraw, 0, drawPos[m], toDraw.Width, toDraw.Height, 1f, 0f, 0, 1, toDraw.Bounds, null);
			}
			Main.spriteBatch.End();
			Main.instance.GraphicsDevice.SetRenderTarget(null);
			return (Texture2D)renderTarget;
		}

		public static Texture2D GetCroppedTex(Texture2D texture, Rectangle rect)
		{
			return GetCroppedTex(texture, rect.X, rect.Y, rect.Width, rect.Height);
		}

		public static Texture2D GetCroppedTex(Texture2D texture, int startX, int startY, int newWidth, int newHeight)
		{
			Rectangle newBounds = texture.Bounds;
			newBounds.X += startX;
			newBounds.Y += startY;
			newBounds.Width = newWidth;
			newBounds.Height = newHeight;
			Texture2D croppedTexture = new Texture2D(Main.instance.GraphicsDevice, newBounds.Width, newBounds.Height);
			// Copy the data from the cropped region into a buffer, then into the new texture
			Color[] data = new Color[newBounds.Width * newBounds.Height];
			texture.GetData(0, newBounds, data, 0, newBounds.Width * newBounds.Height);
			croppedTexture.SetData(data);
			return croppedTexture;
		}


		/*
         * Returns a rectangle representing the frame on a texture, can offset on the x axis.
         * 
         * pixelSpaceX/pixelSpaceY : The 'pixel space' seperating two frames in the texture on the X/Y axis, respectively.
         */
		public static Rectangle GetAdvancedFrame(int currentFrame, int frameOffsetX, int frameWidth, int frameHeight, int pixelSpaceX = 0, int pixelSpaceY = 2)
		{
			int column = (currentFrame / frameOffsetX);
			currentFrame -= (column * frameOffsetX);
			pixelSpaceY *= currentFrame;
			int startX = (frameOffsetX == 0 ? 0 : column * (frameWidth + pixelSpaceX));
			int startY = (frameHeight * currentFrame) + pixelSpaceY;
			return new Rectangle(startX, startY, frameWidth, frameHeight);
		}

		/*
         * Returns a rectangle representing the frame on a texture.
         * 
         * pixelSpaceX/pixelSpaceY : The 'pixel space' seperating two frames in the texture on the X/Y axis, respectively.
         */
		public static Rectangle GetFrame(int currentFrame, int frameWidth, int frameHeight, int pixelSpaceX = 0, int pixelSpaceY = 2)
		{
			pixelSpaceY *= currentFrame;
			int startY = (frameHeight * currentFrame) + pixelSpaceY;
			return new Rectangle(0, startY, frameWidth - pixelSpaceX, frameHeight);
		}


		///<summary>
		/// Returns a color roughly associated with the given dye. (special dyes return null)
		///</summary>
		public static Color? GetDyeColor(int dye)
		{
			Color? returnColor = null;
			float brightness = 1f;
			if (dye >= 13 && dye <= 24) { brightness = 0.7f; dye -= 12; } //black
			if (dye >= 45 && dye <= 56) { brightness = 1.3f; dye -= 44; } //silver
			if (dye >= 32 && dye <= 43) { brightness = 1.5f; dye -= 31; } //bright dyes
			switch (dye)
			{
				case 1: returnColor = new Color(248, 63, 63); break; //red
				case 2: returnColor = new Color(248, 148, 63); break; //orange
				case 3: returnColor = new Color(248, 242, 62); break; //yellow
				case 4: returnColor = new Color(157, 248, 70); break; //lime
				case 5: returnColor = new Color(48, 248, 70); break; //green
				case 6: returnColor = new Color(60, 248, 70); break; //teal
				case 7: returnColor = new Color(62, 242, 248); break; //cyan
				case 8: returnColor = new Color(64, 181, 247); break; //sky blue
				case 9: returnColor = new Color(66, 95, 247); break; //blue
				case 10: returnColor = new Color(159, 65, 247); break; //purple
				case 11: returnColor = new Color(212, 65, 247); break; //violet
				case 12: returnColor = new Color(242, 63, 131); break; //pink
				case 31: returnColor = new Color(226, 226, 226); break; //silver
				case 44: returnColor = new Color(40, 40, 40); break; //black
				case 62: returnColor = new Color(157, 248, 70); break; //yellow gradient dye
				case 63: returnColor = new Color(64, 181, 247); break; //cyan gradient dye
				case 64: returnColor = new Color(212, 65, 247); break; //violet gradient dye
			}
			if (returnColor != null && brightness != 1f) returnColor = Utility.ColorMult((Color)returnColor, brightness);
			return returnColor;
		}

		///<summary>
		/// Returns a color associated with the given vanilla gem type.
		///</summary>
		public static Color GetGemColor(int type)
		{
			if (type == 181) { return Color.MediumOrchid; }
			else //Amethyst
			if (type == 180) { return Color.Gold; }
			else //Topaz
			if (type == 177) { return Color.DeepSkyBlue; }
			else //Sapphire
			if (type == 178) { return Color.Crimson; }
			else //Ruby
			if (type == 179) { return Color.LimeGreen; }
			else //Emerald
			if (type == 182) { return Color.GhostWhite; }
			else //Diamond
			if (type == 999) { return Color.Orange; } //Amber
			return Color.Black;
		}

		///<summary>
		/// Returns true if the requirements for drawing the player's held item are satisfied.
		///</summary>
		public static bool ShouldDrawHeldItem(Player drawPlayer)
		{
			return ShouldDrawHeldItem(drawPlayer.inventory[drawPlayer.selectedItem], drawPlayer.itemAnimation, drawPlayer.wet, drawPlayer.dead);
		}

		/*
         * Returns true if the requirements for drawing the held item are satisfied.
         * 
         * isDead : should be false, is for players mostly.
         */
		public static bool ShouldDrawHeldItem(Item item, int itemAnimation, bool isWet, bool isDead = false)
		{
			return ((itemAnimation > 0 || item.holdStyle > 0) && item.type > ItemID.None && !isDead && !item.noUseGraphic && (!isWet || !item.noWet));
		}

		/*
         * Draw a weapon in a sword-like fashion. (ie only when used, centered and rotating)
         * 
         * Returns : the value for LetDraw.
         * wepColor : weapon's tint.
         * XOffset / YOffset : Offsets the sword's position on the X/Y axis.
         */
		public static bool DrawHeldSword(object sb, int shader, Player drawPlayer, Color lightColor = default(Color), float scale = 0f, float xOffset = 0, float yOffset = 0, Rectangle? frame = null, int frameCount = 1, Texture2D overrideTex = null)
		{
			if (ShouldDrawHeldItem(drawPlayer))
			{
				Item item = drawPlayer.inventory[drawPlayer.selectedItem];
				DrawHeldSword(sb, (overrideTex != null ? overrideTex : TextureAssets.Item[item.type].Value), shader, drawPlayer.itemLocation, item, drawPlayer.direction, drawPlayer.itemRotation, scale <= 0f ? item.scale : scale, lightColor, item.color, xOffset, yOffset, drawPlayer.gravDir, drawPlayer, frame, frameCount);
				return false;
			}
			return true;
		}

		/*
         * Draw a texture in a sword-like fashion. (ie only when used, centered and rotating)
         *
         * wepColor : weapon's tint.
         * XOffset / YOffset : Offsets the sword's position on the X/Y axis.
         */
		public static void DrawHeldSword(object sb, Texture2D tex, int shader, Vector2 position, Item item, int direction, float itemRotation, float itemScale, Color lightColor = default(Color), Color wepColor = default(Color), float xOffset = 0, float yOffset = 0, float gravDir = -1f, Entity entity = null, Rectangle? frame = null, int frameCount = 1)
		{
			if (frame == null) { frame = new Rectangle(0, 0, tex.Width, tex.Height); }
			if (lightColor == default(Color)) { lightColor = GetLightColor(position); }
			xOffset *= direction;
			SpriteEffects spriteEffect = direction == -1 ? SpriteEffects.FlipHorizontally : SpriteEffects.None;
			if (gravDir == -1f) { yOffset *= -1; spriteEffect = spriteEffect | SpriteEffects.FlipVertically; }
			if (entity is Player)
			{
				Player drawPlayer = (Player)entity; yOffset -= drawPlayer.gfxOffY;
			}
			else
			if (entity is NPC)
			{
				NPC drawNPC = (NPC)entity; yOffset -= drawNPC.gfxOffY;
			}
			int drawType = item.type;

			Vector2 drawPos = position - Main.screenPosition;
			Vector2 texOrigin = new Vector2(tex.Width * 0.5f, tex.Height * 0.5f / frameCount);
			Vector2 rotOrigin = new Vector2((texOrigin.X - texOrigin.X * (float)direction), gravDir == -1f ? 0 : tex.Height) + new Vector2(xOffset, -yOffset);

			if (gravDir == -1f) //reverse gravity
			{
				if (sb is List<DrawData>)
				{
					DrawData dd = new DrawData(tex, drawPos, frame, item.GetAlpha(lightColor), itemRotation, rotOrigin, itemScale, spriteEffect, 0);
					dd.shader = shader;
					((List<DrawData>)sb).Add(dd);
				}
				else
				if (sb is SpriteBatch) ((SpriteBatch)sb).Draw(tex, drawPos, frame, item.GetAlpha(lightColor), itemRotation, rotOrigin, itemScale, spriteEffect, 0);

				if (wepColor != default(Color))
				{
					if (sb is List<DrawData>)
					{
						DrawData dd = new DrawData(tex, drawPos, frame, item.GetColor(wepColor), itemRotation, rotOrigin, itemScale, spriteEffect, 0);
						dd.shader = shader;
						((List<DrawData>)sb).Add(dd);
					}
					else
					if (sb is SpriteBatch) ((SpriteBatch)sb).Draw(tex, drawPos, frame, item.GetColor(wepColor), itemRotation, rotOrigin, itemScale, spriteEffect, 0);
				}
			}
			else //normal gravity
			{
				if (drawType == 425 || drawType == 507)
				{
					if (direction == 1) { spriteEffect = SpriteEffects.FlipVertically; } else { spriteEffect = (SpriteEffects.FlipHorizontally | SpriteEffects.FlipVertically); }
				}
				if (sb is List<DrawData>)
				{
					DrawData dd = new DrawData(tex, drawPos, frame, item.GetAlpha(lightColor), itemRotation, rotOrigin, itemScale, spriteEffect, 0);
					dd.shader = shader;
					((List<DrawData>)sb).Add(dd);
				}
				else
				if (sb is SpriteBatch) ((SpriteBatch)sb).Draw(tex, drawPos, frame, item.GetAlpha(lightColor), itemRotation, rotOrigin, itemScale, spriteEffect, 0);

				if (wepColor != default(Color))
				{
					if (sb is List<DrawData>)
					{
						DrawData dd = new DrawData(tex, drawPos, frame, item.GetColor(wepColor), itemRotation, rotOrigin, itemScale, spriteEffect, 0);
						dd.shader = shader;
						((List<DrawData>)sb).Add(dd);
					}
					else
					if (sb is SpriteBatch) ((SpriteBatch)sb).Draw(tex, drawPos, frame, item.GetColor(wepColor), itemRotation, rotOrigin, itemScale, spriteEffect, 0);
				}
			}
		}


		public static bool DrawHeldGun(object sb, int shader, Player drawPlayer, Color lightColor = default(Color), float scale = 0f, float xOffset = 0, float yOffset = 0, bool shakeX = false, bool shakeY = false, float shakeScalarX = 1.0f, float shakeScalarY = 1.0f, Rectangle? frame = null, int frameCount = 1, Texture2D overrideTex = null)
		{
			if (ShouldDrawHeldItem(drawPlayer))
			{
				Item item = drawPlayer.inventory[drawPlayer.selectedItem];
				DrawHeldGun(sb, (overrideTex != null ? overrideTex : TextureAssets.Item[item.type].Value), shader, drawPlayer.itemLocation, item, drawPlayer.direction, drawPlayer.itemRotation, scale <= 0f ? item.scale : scale, lightColor, item.color, xOffset, yOffset, shakeX, shakeY, shakeScalarX, shakeScalarY, drawPlayer.gravDir, drawPlayer, frame, frameCount);
				return false;
			}
			return true;
		}

		/*
         * Draws a texture in a gun-like fashion. (ie only when used and in the direction of the cursor)
         * 
         * direction : the direction the sprite should point. (-1 for left, 1 for right)
         * itemRotation : Rotation of the item.
         * itemScale : Scale of the item.
         * lightColor : color of the light the weapon is at.
         * wepColor : weapon's tint.
         * XOffset / YOffset : Offsets the gun's position on the X/Y axis.
         * shakeX / shakeY : If true, shakes the sprite on the X/Y axis.
         * shakeScaleX / shakeScaleY : If shakeX/shakeY is true, this scales the amount it shakes by.
         * gravDir : the direction of gravity.
         * entity : If drawing for a player or npc, the instance of them. (can be null)
         */
		public static void DrawHeldGun(object sb, Texture2D tex, int shader, Vector2 position, Item item, int direction, float itemRotation, float itemScale, Color lightColor = default(Color), Color wepColor = default(Color), float xOffset = 0, float yOffset = 0, bool shakeX = false, bool shakeY = false, float shakeScalarX = 1.0f, float shakeScalarY = 1.0f, float gravDir = 1f, Entity entity = null, Rectangle? frame = null, int frameCount = 1)
		{
			if (frame == null) { frame = new Rectangle(0, 0, tex.Width, tex.Height); }
			if (lightColor == default(Color)) { lightColor = GetLightColor(position); }
			SpriteEffects spriteEffect = direction == -1 ? SpriteEffects.FlipHorizontally : SpriteEffects.None;
			if (gravDir == -1f) { yOffset *= -1; spriteEffect = spriteEffect | SpriteEffects.FlipVertically; }
			int type = item.type;
			int fakeType = type;
			Vector2 texOrigin = new Vector2((float)(tex.Width / 2), (float)(tex.Height / 2) / frameCount);
			if (entity is Player)
			{
				Player drawPlayer = (Player)entity; yOffset += drawPlayer.gfxOffY;
			}
			else
			if (entity is NPC)
			{
				NPC drawNPC = (NPC)entity; yOffset += drawNPC.gfxOffY;
			}
			Vector2 rotOrigin = new Vector2(-(float)xOffset, ((float)(tex.Height / 2) / frameCount) - yOffset);
			if (direction == -1)
			{
				rotOrigin = new Vector2((float)(tex.Width + xOffset), ((float)(tex.Height / 2) / frameCount) - yOffset);
			}
			Vector2 pos = new Vector2((float)((int)(position.X - Main.screenPosition.X + texOrigin.X)), (float)((int)(position.Y - Main.screenPosition.Y + texOrigin.Y)));

			if (shakeX) { pos.X += shakeScalarX * (Main.rand.Next(-5, 6) / 9f); }
			if (shakeY) { pos.Y += shakeScalarY * (Main.rand.Next(-5, 6) / 9f); }

			if (sb is List<DrawData>)
			{
				DrawData dd = new DrawData(tex, pos, frame, item.GetAlpha(lightColor), itemRotation, rotOrigin, itemScale, spriteEffect, 0);
				dd.shader = shader;
				((List<DrawData>)sb).Add(dd);
			}
			else
			if (sb is SpriteBatch) ((SpriteBatch)sb).Draw(tex, pos, frame, item.GetAlpha(lightColor), itemRotation, rotOrigin, itemScale, spriteEffect, 0);

			if (wepColor != default(Color))
			{
				if (sb is List<DrawData>)
				{
					DrawData dd = new DrawData(tex, pos, frame, item.GetColor(wepColor), itemRotation, rotOrigin, itemScale, spriteEffect, 0);
					dd.shader = shader;
					((List<DrawData>)sb).Add(dd);
				}
				else
				if (sb is SpriteBatch) ((SpriteBatch)sb).Draw(tex, pos, frame, item.GetColor(wepColor), itemRotation, rotOrigin, itemScale, spriteEffect, 0);
			}
			try { if (type != fakeType) { item.type = type; } }
			catch { }
		}

		///<summary>
		/// Draws the given texture in a spear-like fashion (texture is oriented at the upper-right corner) using the projectile provided.
		///</summary>
		public static void DrawProjectileSpear(object sb, Texture2D texture, int shader, Projectile p, Color? overrideColor = null, float offsetX = 0f, float offsetY = 0f)
		{
			offsetX += (-texture.Width * 0.5f);
			Color lightColor = overrideColor != null ? (Color)overrideColor : p.GetAlpha(GetLightColor(Main.player[p.owner].Center));
			Vector2 origin = new Vector2((float)texture.Width * 0.5f, (float)texture.Height * 0.5f);
			offsetY -= Main.player[p.owner].gfxOffY;
			Vector2 offset = Utility.RotateVector(p.Center, p.Center + new Vector2(p.direction == -1 ? offsetX : offsetY, p.direction == 1 ? offsetX : offsetY), p.rotation - 2.355f) - p.Center;
			if (sb is List<DrawData>)
			{
				DrawData dd = new DrawData(texture, p.Center - Main.screenPosition + offset, new Rectangle(0, 0, texture.Width, texture.Height), lightColor, p.rotation, origin, p.scale, p.direction == -1 ? SpriteEffects.FlipHorizontally : SpriteEffects.None, 0);
				dd.shader = shader;
				((List<DrawData>)sb).Add(dd);
			}
			else
			if (sb is SpriteBatch) ((SpriteBatch)sb).Draw(texture, p.Center - Main.screenPosition + offset, new Rectangle(0, 0, texture.Width, texture.Height), lightColor, p.rotation, origin, p.scale, p.direction == -1 ? SpriteEffects.FlipHorizontally : SpriteEffects.None, 0);
		}

		public static void DrawAura(object sb, Texture2D texture, int shader, Entity codable, float auraPercent, float distanceScalar = 1f, float offsetX = 0f, float offsetY = 0f, Color? overrideColor = null)
		{
			int frameCount = (codable is NPC ? Main.npcFrameCount[((NPC)codable).type] : 1);
			Rectangle frame = (codable is NPC ? ((NPC)codable).frame : new Rectangle(0, 0, texture.Height, texture.Width));
			float scale = (codable is NPC ? ((NPC)codable).scale : ((Projectile)codable).scale);
			float rotation = (codable is NPC ? ((NPC)codable).rotation : ((Projectile)codable).rotation);
			int spriteDirection = (codable is NPC ? ((NPC)codable).spriteDirection : ((Projectile)codable).spriteDirection);
			float offsetY2 = (codable is NPC ? ((NPC)codable).gfxOffY : 0f);
			DrawAura(sb, texture, shader, codable.position + new Vector2(0f, offsetY2), codable.width, codable.height, auraPercent, distanceScalar, scale, rotation, spriteDirection, frameCount, frame, offsetX, offsetY, overrideColor);
		}

		public static void DrawAura(object sb, Texture2D texture, int shader, Vector2 position, int width, int height, float auraPercent, float distanceScalar = 1f, float scale = 1f, float rotation = 0f, int direction = 0, int framecount = 1, Rectangle frame = default(Rectangle), float offsetX = 0f, float offsetY = 0f, Color? overrideColor = null)
		{
			Color lightColor = overrideColor != null ? (Color)overrideColor : GetLightColor(position + new Vector2(width * 0.5f, height * 0.5f));
			float percentHalf = auraPercent * 5f * distanceScalar;
			float percentLight = MathHelper.Lerp(0.8f, 0.2f, auraPercent);
			lightColor.R = (byte)(lightColor.R * percentLight);
			lightColor.G = (byte)(lightColor.G * percentLight);
			lightColor.B = (byte)(lightColor.B * percentLight);
			lightColor.A = (byte)(lightColor.A * percentLight);
			Vector2 position2 = position;
			for (int m = 0; m < 4; m++)
			{
				float offX = offsetX;
				float offY = offsetY;
				switch (m)
				{
					case 0: offX += percentHalf; break;
					case 1: offX -= percentHalf; break;
					case 2: offY += percentHalf; break;
					case 3: offY -= percentHalf; break;
				}
				position2 = new Vector2(position.X + offX, position.Y + offY);
				DrawTexture(sb, texture, shader, position2, width, height, scale, rotation, direction, framecount, frame, lightColor);
			}
		}

		public static void DrawYoyoLine(SpriteBatch sb, Projectile projectile, Texture2D overrideTex = null, Color? overrideColor = null)
		{
			DrawYoyoLine(sb, projectile, Main.player[projectile.owner], projectile.Center, Main.player[projectile.owner].MountedCenter, overrideTex, overrideColor);
		}

		public static void DrawYoyoLine(SpriteBatch sb, Projectile projectile, Entity owner, Vector2 yoyoLoc, Vector2 connectionLoc, Texture2D overrideTex = null, Color? overrideColor = null)
		{
			Vector2 mountedCenter = connectionLoc;
			if (owner is Player) mountedCenter.Y += Main.player[projectile.owner].gfxOffY;
			float centerDistX = yoyoLoc.X - mountedCenter.X;
			float centerDistY = yoyoLoc.Y - mountedCenter.Y;
			Math.Sqrt((double)(centerDistX * centerDistX + centerDistY * centerDistY));
			float rotation = (float)Math.Atan2((double)centerDistY, (double)centerDistX) - 1.57f;
			if (owner is Player && !projectile.counterweight)
			{
				int projDir = -1;
				if (projectile.position.X + (float)(projectile.width / 2) < Main.player[projectile.owner].position.X + (float)(Main.player[projectile.owner].width / 2)) projDir = 1;
				projDir *= -1;
				((Player)owner).itemRotation = (float)Math.Atan2((double)(centerDistY * (float)projDir), (double)(centerDistX * (float)projDir));
			}
			bool flag = true;
			if (centerDistX == 0f && centerDistY == 0f) { flag = false; }
			else
			{
				float sqrtCenter = (float)Math.Sqrt((double)(centerDistX * centerDistX + centerDistY * centerDistY));
				sqrtCenter = 12f / sqrtCenter;
				centerDistX *= sqrtCenter;
				centerDistY *= sqrtCenter;
				mountedCenter.X -= centerDistX * 0.1f;
				mountedCenter.Y -= centerDistY * 0.1f;
				centerDistX = yoyoLoc.X - mountedCenter.X;
				centerDistY = yoyoLoc.Y - mountedCenter.Y;
			}
			while (flag)
			{
				float textureHeight = 12f;
				float sqrtCenter = (float)Math.Sqrt((double)(centerDistX * centerDistX + centerDistY * centerDistY));
				float sqrtCenter2 = sqrtCenter;
				if (float.IsNaN(sqrtCenter) || float.IsNaN(sqrtCenter2)) { flag = false; }
				else
				{
					if (sqrtCenter < 20f) { textureHeight = sqrtCenter - 8f; flag = false; }
					sqrtCenter = 12f / sqrtCenter;
					centerDistX *= sqrtCenter;
					centerDistY *= sqrtCenter;
					mountedCenter.X += centerDistX;
					mountedCenter.Y += centerDistY;
					centerDistX = yoyoLoc.X - mountedCenter.X;
					centerDistY = yoyoLoc.Y - mountedCenter.Y;
					if (sqrtCenter2 > 12f)
					{
						float scalar = 0.3f;
						float velocityAverage = Math.Abs(projectile.velocity.X) + Math.Abs(projectile.velocity.Y);
						if (velocityAverage > 16f) velocityAverage = 16f;
						velocityAverage = 1f - velocityAverage / 16f;
						scalar *= velocityAverage;
						velocityAverage = sqrtCenter2 / 80f;
						if (velocityAverage > 1f) velocityAverage = 1f;
						scalar *= velocityAverage;
						if (scalar < 0f) scalar = 0f;
						scalar *= velocityAverage;
						scalar *= 0.5f;
						if (centerDistY > 0f)
						{
							centerDistY *= 1f + scalar;
							centerDistX *= 1f - scalar;
						}
						else
						{
							velocityAverage = Math.Abs(projectile.velocity.X) / 3f;
							if (velocityAverage > 1f) velocityAverage = 1f;
							velocityAverage -= 0.5f;
							scalar *= velocityAverage;
							if (scalar > 0f) scalar *= 2f;
							centerDistY *= 1f + scalar;
							centerDistX *= 1f - scalar;
						}
					}
					rotation = (float)Math.Atan2((double)centerDistY, (double)centerDistX) - 1.57f;
					int stringColor = Main.player[projectile.owner].stringColor;
					Color color = (overrideColor != null && stringColor <= 0 ? (Color)overrideColor : WorldGen.paintColor(stringColor));
					if (color.R < 75) color.R = 75; if (color.G < 75) color.G = 75; if (color.B < 75) color.B = 75;
					if (stringColor == 13) { color = new Color(20, 20, 20); }
					else if (stringColor == 14 || stringColor == 0) { color = new Color(200, 200, 200); }
					else if (stringColor == 28) { color = new Color(163, 116, 91); }
					else if (stringColor == 27) { color = new Color(Main.DiscoR, Main.DiscoG, Main.DiscoB); }
					color.A = (byte)((float)color.A * 0.4f);
					float colorScalar = 0.5f;
					if (overrideColor == null)
					{
						color = Lighting.GetColor((int)mountedCenter.X / 16, (int)(mountedCenter.Y / 16f), color);
						color = new Microsoft.Xna.Framework.Color((int)((byte)((float)color.R * colorScalar)), (int)((byte)((float)color.G * colorScalar)), (int)((byte)((float)color.B * colorScalar)), (int)((byte)((float)color.A * colorScalar)));
					}
					Texture2D tex = (overrideTex != null ? overrideTex : TextureAssets.FishingLine.Value);
					Vector2 texCenter = new Vector2(tex.Width * 0.5f, tex.Height * 0.5f);
					Main.spriteBatch.Draw(TextureAssets.FishingLine.Value, new Vector2(mountedCenter.X - Main.screenPosition.X + texCenter.X, mountedCenter.Y - Main.screenPosition.Y + texCenter.Y) - new Vector2(6f, 0f), new Microsoft.Xna.Framework.Rectangle?(new Microsoft.Xna.Framework.Rectangle(0, 0, tex.Width, (int)textureHeight)), color, rotation, new Vector2((float)tex.Width * 0.5f, 0f), 1f, SpriteEffects.None, 0f);
				}
			}
		}

		///<summary>
		/// Draws a fishing line from the given projectile bobber to the player owning it.
		///</summary>
		public static void DrawFishingLine(SpriteBatch sb, Projectile projectile, Vector2 rodLoc, Vector2 bobberLoc, Texture2D overrideTex = null, Color? overrideColor = null)
		{
			Player player = Main.player[projectile.owner];
			if (projectile.bobber && Main.player[projectile.owner].inventory[Main.player[projectile.owner].selectedItem].holdStyle > 0)
			{
				float mountedCenterX = player.MountedCenter.X;
				float mountedCenterY = player.MountedCenter.Y;
				mountedCenterY += Main.player[projectile.owner].gfxOffY;
				int type = Main.player[projectile.owner].inventory[Main.player[projectile.owner].selectedItem].type;
				float gravDir = Main.player[projectile.owner].gravDir;

				mountedCenterX += (float)(rodLoc.X * Main.player[projectile.owner].direction);
				if (Main.player[projectile.owner].direction < 0) mountedCenterX -= 13f;
				mountedCenterY -= rodLoc.Y * gravDir;

				if (gravDir == -1f) mountedCenterY -= 12f;
				Vector2 mountedCenter = new Vector2(mountedCenterX, mountedCenterY);
				mountedCenter = Main.player[projectile.owner].RotatedRelativePoint(mountedCenter + new Vector2(8f), true) - new Vector2(8f);
				float projLineCenterX = projectile.position.X + (float)projectile.width * 0.5f - mountedCenter.X;
				float projLineCenterY = projectile.position.Y + (float)projectile.height * 0.5f - mountedCenter.Y;
				projLineCenterX += bobberLoc.X; projLineCenterY += bobberLoc.Y;
				Math.Sqrt((double)(projLineCenterX * projLineCenterX + projLineCenterY * projLineCenterY));
				float rotation2 = (float)Math.Atan2((double)projLineCenterY, (double)projLineCenterX) - 1.57f;
				bool flag2 = true;
				if (projLineCenterX == 0f && projLineCenterY == 0f) { flag2 = false; }
				else
				{
					float num15 = (float)Math.Sqrt((double)(projLineCenterX * projLineCenterX + projLineCenterY * projLineCenterY));
					num15 = 12f / num15;
					projLineCenterX *= num15;
					projLineCenterY *= num15;
					mountedCenter.X -= projLineCenterX;
					mountedCenter.Y -= projLineCenterY;
					projLineCenterX = projectile.position.X + (float)projectile.width * 0.5f - mountedCenter.X;
					projLineCenterY = projectile.position.Y + (float)projectile.height * 0.5f - mountedCenter.Y;
				}
				while (flag2)
				{
					float num16 = 12f;
					float num17 = (float)Math.Sqrt((double)(projLineCenterX * projLineCenterX + projLineCenterY * projLineCenterY));
					float num18 = num17;
					if (float.IsNaN(num17) || float.IsNaN(num18)) { flag2 = false; }
					else
					{
						if (num17 < 20f)
						{
							num16 = num17 - 8f;
							flag2 = false;
						}
						num17 = 12f / num17;
						projLineCenterX *= num17;
						projLineCenterY *= num17;
						mountedCenter.X += projLineCenterX;
						mountedCenter.Y += projLineCenterY;
						projLineCenterX = projectile.position.X + (float)projectile.width * 0.5f - mountedCenter.X;
						projLineCenterY = projectile.position.Y + (float)projectile.height * 0.1f - mountedCenter.Y;
						if (num18 > 12f)
						{
							float num19 = 0.3f;
							float num20 = Math.Abs(projectile.velocity.X) + Math.Abs(projectile.velocity.Y);
							if (num20 > 16f) num20 = 16f;
							num20 = 1f - num20 / 16f;
							num19 *= num20;
							num20 = num18 / 80f;
							if (num20 > 1f) num20 = 1f;
							num19 *= num20;
							if (num19 < 0f) num19 = 0f;
							num20 = 1f - projectile.localAI[0] / 100f;
							num19 *= num20;
							if (projLineCenterY > 0f)
							{
								projLineCenterY *= 1f + num19;
								projLineCenterX *= 1f - num19;
							}
							else
							{
								num20 = Math.Abs(projectile.velocity.X) / 3f;
								if (num20 > 1f) num20 = 1f;
								num20 -= 0.5f;
								num19 *= num20;
								if (num19 > 0f) num19 *= 2f;
								projLineCenterY *= 1f + num19;
								projLineCenterX *= 1f - num19;
							}
						}
						rotation2 = (float)Math.Atan2((double)projLineCenterY, (double)projLineCenterX) - 1.57f;
						Color color2 = Lighting.GetColor((int)mountedCenter.X / 16, (int)(mountedCenter.Y / 16f), (overrideColor != null ? (Color)overrideColor : new Color(200, 200, 200, 100)));
						Texture2D tex = (overrideTex != null ? overrideTex : TextureAssets.FishingLine.Value);
						Vector2 texCenter = new Vector2(tex.Width * 0.5f, tex.Height * 0.5f);
						sb.Draw(tex, new Vector2(mountedCenter.X - Main.screenPosition.X + (float)texCenter.X * 0.5f, mountedCenter.Y - Main.screenPosition.Y + (float)texCenter.Y * 0.5f), new Microsoft.Xna.Framework.Rectangle?(new Microsoft.Xna.Framework.Rectangle(0, 0, tex.Width, (int)num16)), color2, rotation2, new Vector2((float)tex.Width * 0.5f, 0f), 1f, SpriteEffects.None, 0f);
					}
				}
			}
		}

		/*
         * Draws the given texture multiple times with each one being farther away and more faded depending on velocity.
         * Uses a Entity(NPC/Projectile) for width, height, position, rotation, sprite direction, and velocity. If an npc, also uses framecount and frame.
         */
		public static void DrawAfterimage(object sb, Texture2D texture, int shader, Entity codable, float distanceScalar = 1.0F, float sizeScalar = 1.0f, int imageCount = 7, bool useOldPos = true, float offsetX = 0f, float offsetY = 0f, Color? overrideColor = null, Rectangle? overrideFrame = null, int overrideFrameCount = 0)
		{
			int frameCount = (overrideFrameCount > 0 ? overrideFrameCount : codable is NPC ? Main.npcFrameCount[((NPC)codable).type] : 1);
			Rectangle frame = (overrideFrame != null ? (Rectangle)overrideFrame : codable is NPC ? ((NPC)codable).frame : new Rectangle(0, 0, texture.Width, texture.Height));
			float scale = (codable is NPC ? ((NPC)codable).scale : ((Projectile)codable).scale);
			float rotation = (codable is NPC ? ((NPC)codable).rotation : ((Projectile)codable).rotation);
			int spriteDirection = (codable is NPC ? ((NPC)codable).spriteDirection : ((Projectile)codable).spriteDirection);
			Vector2[] velocities = new Vector2[] { codable.velocity };
			if (useOldPos)
			{
				velocities = (codable is NPC ? ((NPC)codable).oldPos : ((Projectile)codable).oldPos);
			}
			float offsetY2 = (codable is NPC ? ((NPC)codable).gfxOffY : 0f);
			DrawAfterimage(sb, texture, shader, codable.position + new Vector2(0f, offsetY2), codable.width, codable.height, velocities, scale, rotation, spriteDirection, frameCount, frame, distanceScalar, sizeScalar, imageCount, useOldPos, offsetX, offsetY, overrideColor);
		}

		/*
         * Draws the given texture multiple times with each one being farther away and more faded depending on velocity.
         * 
         * oldPoints : an array of points used to draw the afterimage.
         * distanceScalar : How far away from each other each image is.
         * sizeScalar : the amount to scale by for each image. (NOTE: this is ADDITIVE!)
         * fullbright : If the images are fullbright or not.
         * alphaAmt : The amount of alpha to subtract with each image. (0-255)
         * imageCount : How many images to draw.
         * useOldPos : If true, considers the given array as old positions instead of old oldPoints.
         */
		public static void DrawAfterimage(object sb, Texture2D texture, int shader, Vector2 position, int width, int height, Vector2[] oldPoints, float scale = 1f, float rotation = 0f, int direction = 0, int framecount = 1, Rectangle frame = default(Rectangle), float distanceScalar = 1.0F, float sizeScalar = 1f, int imageCount = 7, bool useOldPos = true, float offsetX = 0f, float offsetY = 0f, Color? overrideColor = null)
		{
			Vector2 origin = new Vector2((float)(texture.Width / 2), (float)(texture.Height / framecount / 2));
			Color lightColor = overrideColor != null ? (Color)overrideColor : GetLightColor(position + new Vector2(width * 0.5f, height * 0.5f));
			Vector2 velAddon = default(Vector2);
			Vector2 originalpos = position;
			Vector2 offset = new Vector2(offsetX, offsetY);
			for (int m = 1; m <= imageCount; m++)
			{
				scale *= sizeScalar;
				Color newLightColor = lightColor;
				newLightColor.R = (byte)(newLightColor.R * (imageCount + 3 - m) / (imageCount + 9));
				newLightColor.G = (byte)(newLightColor.G * (imageCount + 3 - m) / (imageCount + 9));
				newLightColor.B = (byte)(newLightColor.B * (imageCount + 3 - m) / (imageCount + 9));
				newLightColor.A = (byte)(newLightColor.A * (imageCount + 3 - m) / (imageCount + 9));
				if (useOldPos)
				{
					position = Vector2.Lerp(originalpos, (m - 1 >= oldPoints.Length ? oldPoints[oldPoints.Length - 1] : oldPoints[m - 1]), distanceScalar);
					DrawTexture(sb, texture, shader, position + offset, width, height, scale, rotation, direction, framecount, frame, newLightColor);
				}
				else
				{
					Vector2 velocity = (m - 1 >= oldPoints.Length ? oldPoints[oldPoints.Length - 1] : oldPoints[m - 1]);
					velAddon += velocity * distanceScalar;
					DrawTexture(sb, texture, shader, position + offset - velAddon, width, height, scale, rotation, direction, framecount, frame, newLightColor);
				}
			}
		}

		public static void DrawChain(object sb, Texture2D texture, int shader, Vector2 start, Vector2 end, float Jump = 0f, Color? overrideColor = null, float scale = 1f, bool drawEndsUnder = false, Func<Texture2D, Vector2, Vector2, Vector2, Rectangle, Color, float, float, int, bool> OnDrawTex = null)
		{
			DrawChain(sb, new Texture2D[] { texture, texture, texture }, shader, start, end, Jump, overrideColor, scale, drawEndsUnder, OnDrawTex);
		}

		//code written by Yoraiz0r, heavily edited by GroxTheGreat
		/*
         * Draws a chain from the start position to the end position using the texture provided.
         * 
         * textures : an array of 3 textures: the 'start' texture, the segment texture and the 'end' texture.
         * start : the starting point of the chain.
         * end : the ending point of the chain.
         * Jump : The amount to 'jump' to draw the next piece of chain. If -1, will use the texture height.
         * overrideColor : the color to draw the chain with.
         * scale : the scalar of the chain.
         * drawEndsUnder : If true, the end textures will be drawn under the segment texture. Otherwise, drawn above it.
         * OnDrawTex : If not null, called when the chain draws a texture. Return true to draw the chain piece, false to not draw it. Parameters, in order:
         *             1 - The texture.
         *             2 - The world position of the chain.
         *             3 - The draw position of the chain.
         *             4 - The center of the texture.
         *             5 - The frame of the texture being used.
         *             6 - The color the texture is being drawn.
         *             7 - The rotation of the chain.
         *             8 - The scale of the chain.
         *             9 - The count of this chain piece in the entire thing. (-1 for start tex, -2 for end tex)
         */
		public static void DrawChain(object sb, Texture2D[] textures, int shader, Vector2 start, Vector2 end, float Jump = 0f, Color? overrideColor = null, float scale = 1f, bool drawEndsUnder = false, Func<Texture2D, Vector2, Vector2, Vector2, Rectangle, Color, float, float, int, bool> OnDrawTex = null)
		{
			if (Jump <= 0f) { Jump = (textures[1].Height - 2f) * scale; }
			Vector2 dir = end - start;
			dir.Normalize();
			float length = Vector2.Distance(start, end);
			float Way = 0f;
			float rotation = Utility.RotationTo(start, end) - 1.57f;
			int texID = 0;
			int maxTextures = textures.Length - 2;
			int currentChain = 0;
			while (Way < length)
			{
				float texWidth;
				float texHeight;
				Vector2 texCenter;
				Vector2 v;
				Color lightColor;
				Action drawEnds = () =>
				{
					if (textures[0] != null && Way == 0f)
					{
						float texWidth2 = (float)textures[0].Width;
						float texHeight2 = (float)textures[0].Height;
						Vector2 texCenter2 = new Vector2(texWidth2 / 2f, texHeight2 / 2f) * scale;
						Vector2 v2 = start - Main.screenPosition + texCenter2;
						Color lightColor2 = (overrideColor != null ? (Color)overrideColor : GetLightColor(start + texCenter2));
						if (OnDrawTex != null && !OnDrawTex(textures[0], start + texCenter2, v2 - texCenter2, texCenter2, new Rectangle(0, 0, (int)texWidth2, (int)texHeight2), lightColor2, rotation, scale, -1)) { }
						else
						{
							if (sb is List<DrawData>)
							{
								DrawData dd = new DrawData(textures[0], v2 - texCenter2, new Rectangle(0, 0, (int)texWidth2, (int)texHeight2), lightColor2, rotation, texCenter2, scale, SpriteEffects.None, 0);
								dd.shader = shader;
								((List<DrawData>)sb).Add(dd);
							}
							else
							if (sb is SpriteBatch)
							{
								((SpriteBatch)sb).Draw(textures[0], v2 - texCenter2, new Rectangle(0, 0, (int)texWidth2, (int)texHeight2), lightColor2, rotation, texCenter2, scale, SpriteEffects.None, 0);
							}
						}
					}
					if (textures[maxTextures + 1] != null && Way + Jump >= length)
					{
						float texWidth2 = (float)textures[maxTextures + 1].Width;
						float texHeight2 = (float)textures[maxTextures + 1].Height;
						Vector2 texCenter2 = new Vector2(texWidth2 / 2f, texHeight2 / 2f) * scale;
						Vector2 v2 = end - Main.screenPosition + texCenter2;
						Color lightColor2 = (overrideColor != null ? (Color)overrideColor : GetLightColor(end + texCenter2));
						if (OnDrawTex != null && !OnDrawTex(textures[maxTextures + 1], end + texCenter2, v2 - texCenter2, texCenter2, new Rectangle(0, 0, (int)texWidth2, (int)texHeight2), lightColor2, rotation, scale, -2)) { }
						else
						{
							if (sb is List<DrawData>)
							{
								DrawData dd = new DrawData(textures[maxTextures + 1], v2 - texCenter2, new Rectangle(0, 0, (int)texWidth2, (int)texHeight2), lightColor2, rotation, texCenter2, scale, SpriteEffects.None, 0);
								dd.shader = shader;
								((List<DrawData>)sb).Add(dd);
							}
							else
							if (sb is SpriteBatch)
							{
								((SpriteBatch)sb).Draw(textures[maxTextures + 1], v2 - texCenter2, new Rectangle(0, 0, (int)texWidth2, (int)texHeight2), lightColor2, rotation, texCenter2, scale, SpriteEffects.None, 0);
							}
						}
					}
				};
				texWidth = (float)textures[1].Width;
				texHeight = (float)textures[1].Height;
				texCenter = new Vector2(texWidth / 2f, texHeight / 2f) * scale;

				v = (start + dir * Way) + texCenter;
				if (InDrawZone(v))
				{
					v -= Main.screenPosition;
					if ((Way == 0f || Way + Jump >= length) && drawEndsUnder) { drawEnds(); }
					lightColor = (overrideColor != null ? (Color)overrideColor : GetLightColor((start + dir * Way) + texCenter));
					texID++;
					if (texID >= maxTextures) { texID = 0; }
					if (OnDrawTex != null && !OnDrawTex(textures[texID + 1], (start + dir * Way) + texCenter, v - texCenter, texCenter, new Rectangle(0, 0, (int)texWidth, (int)texHeight), lightColor, rotation, scale, currentChain)) { }
					else
					{
						if (sb is List<DrawData>)
						{
							DrawData dd = new DrawData(textures[texID + 1], v - texCenter, new Rectangle(0, 0, (int)texWidth, (int)texHeight), lightColor, rotation, texCenter, scale, SpriteEffects.None, 0);
							dd.shader = shader;
							((List<DrawData>)sb).Add(dd);
						}
						else
						if (sb is SpriteBatch)
						{
							((SpriteBatch)sb).Draw(textures[texID + 1], v - texCenter, new Rectangle(0, 0, (int)texWidth, (int)texHeight), lightColor, rotation, texCenter, scale, SpriteEffects.None, 0);
						}
					}
					currentChain++;
					if ((Way == 0f || Way + Jump >= length) && !drawEndsUnder) { drawEnds(); }
				}
				Way += Jump;
			}
		}

		public static void DrawVectorChain(object sb, Texture2D[] textures, int shader, Vector2[] chain, float Jump = 0f, Color? overrideColor = null, float scale = 1f, bool drawEndsUnder = false, Func<Texture2D, Vector2, Vector2, Vector2, Rectangle, Color, float, float, int, bool> OnDrawTex = null)
		{
			if (Jump <= 0f) { Jump = (textures[1].Height - 2f) * scale; }

			float length = 0f;
			for (int m = 0; m < chain.Length - 1; m++)
			{
				length += Vector2.Distance(chain[m], chain[m + 1]);
			}
			Vector2 start = chain[0];
			Vector2 end = chain[chain.Length - 1];
			Vector2 dir = end - start;
			dir.Normalize();
			float Way = 0f;
			float rotation = Utility.RotationTo(chain[0], chain[1]) - 1.57f;
			int texID = 0;
			int maxTextures = textures.Length - 2;
			int currentChain = 0;
			Vector2 lastV = chain[0];
			while (Way < length)
			{
				float texWidth;
				float texHeight;
				Vector2 texCenter;
				Vector2 v;
				Color lightColor;
				Action drawEnds = () =>
				{
					if (textures[0] != null && Way == 0f)
					{
						float texWidth2 = (float)textures[0].Width;
						float texHeight2 = (float)textures[0].Height;
						Vector2 texCenter2 = new Vector2(texWidth2 / 2f, texHeight2 / 2f) * scale;
						Vector2 v2 = start - Main.screenPosition + texCenter2;
						Color lightColor2 = (overrideColor != null ? (Color)overrideColor : GetLightColor(start + texCenter2));
						if (OnDrawTex != null && !OnDrawTex(textures[0], start + texCenter2, v2 - texCenter2, texCenter2, new Rectangle(0, 0, (int)texWidth2, (int)texHeight2), lightColor2, rotation, scale, -1)) { }
						else
						{
							if (sb is List<DrawData>)
							{
								DrawData dd = new DrawData(textures[0], v2 - texCenter2, new Rectangle(0, 0, (int)texWidth2, (int)texHeight2), lightColor2, rotation, texCenter2, scale, SpriteEffects.None, 0);
								dd.shader = shader;
								((List<DrawData>)sb).Add(dd);
							}
							else
							if (sb is SpriteBatch)
							{
								((SpriteBatch)sb).Draw(textures[0], v2 - texCenter2, new Rectangle(0, 0, (int)texWidth2, (int)texHeight2), lightColor2, rotation, texCenter2, scale, SpriteEffects.None, 0);
							}
						}
					}
					if (textures[maxTextures + 1] != null && Way + Jump >= length)
					{
						float texWidth2 = (float)textures[maxTextures + 1].Width;
						float texHeight2 = (float)textures[maxTextures + 1].Height;
						Vector2 texCenter2 = new Vector2(texWidth2 / 2f, texHeight2 / 2f) * scale;
						Vector2 v2 = end - Main.screenPosition + texCenter2;
						Color lightColor2 = (overrideColor != null ? (Color)overrideColor : GetLightColor(end + texCenter2));
						if (OnDrawTex != null && !OnDrawTex(textures[maxTextures + 1], end + texCenter2, v2 - texCenter2, texCenter2, new Rectangle(0, 0, (int)texWidth2, (int)texHeight2), lightColor2, rotation, scale, -2)) { }
						else
						{
							if (sb is List<DrawData>)
							{
								DrawData dd = new DrawData(textures[maxTextures + 1], v2 - texCenter2, new Rectangle(0, 0, (int)texWidth2, (int)texHeight2), lightColor2, rotation, texCenter2, scale, SpriteEffects.None, 0);
								dd.shader = shader;
								((List<DrawData>)sb).Add(dd);
							}
							else
							if (sb is SpriteBatch)
							{
								((SpriteBatch)sb).Draw(textures[maxTextures + 1], v2 - texCenter2, new Rectangle(0, 0, (int)texWidth2, (int)texHeight2), lightColor2, rotation, texCenter2, scale, SpriteEffects.None, 0);
							}
						}
					}
				};
				texWidth = (float)textures[1].Width;
				texHeight = (float)textures[1].Height;
				texCenter = new Vector2(texWidth / 2f, texHeight / 2f) * scale;

				v = Utility.MultiLerpVector(Way / length, chain) + texCenter;
				Vector2 nextV = Utility.MultiLerpVector(Math.Max(length - 1, Way + 1) / length, chain) + texCenter;
				if (v != nextV)
				{
					rotation = Utility.RotationTo(v, nextV) - 1.57f;
				}

				if (InDrawZone(v))
				{
					v -= Main.screenPosition;
					if ((Way == 0f || Way + Jump >= length) && drawEndsUnder) { drawEnds(); }
					lightColor = (overrideColor != null ? (Color)overrideColor : GetLightColor((start + dir * Way) + texCenter));
					texID++;
					if (texID >= maxTextures) { texID = 0; }
					if (OnDrawTex != null && !OnDrawTex(textures[texID + 1], (start + dir * Way) + texCenter, v - texCenter, texCenter, new Rectangle(0, 0, (int)texWidth, (int)texHeight), lightColor, rotation, scale, currentChain)) { }
					else
					{
						if (sb is List<DrawData>)
						{
							DrawData dd = new DrawData(textures[texID + 1], v - texCenter, new Rectangle(0, 0, (int)texWidth, (int)texHeight), lightColor, rotation, texCenter, scale, SpriteEffects.None, 0);
							dd.shader = shader;
							((List<DrawData>)sb).Add(dd);
						}
						else
						if (sb is SpriteBatch)
						{
							((SpriteBatch)sb).Draw(textures[texID + 1], v - texCenter, new Rectangle(0, 0, (int)texWidth, (int)texHeight), lightColor, rotation, texCenter, scale, SpriteEffects.None, 0);
						}
					}
					currentChain++;
					if ((Way == 0f || Way + Jump >= length) && !drawEndsUnder) { drawEnds(); }
				}
				Way += Jump;
			}
		}



		/*
         * Draws the given texture using the override color.
         * Uses a Entity for width, height, position, rotation, and sprite direction.
         */
		public static void DrawTexture(object sb, Texture2D texture, int shader, Entity codable, Color? overrideColor = null, bool drawCentered = false, Vector2 overrideOrigin = default(Vector2))
		{
			DrawTexture(sb, texture, shader, codable, 1, overrideColor, drawCentered, overrideOrigin);
		}

		/*
         * Draws the given texture using the override color.
         * Uses a Entity for width, height, position, rotation, and sprite direction.
         */
		public static void DrawTexture(object sb, Texture2D texture, int shader, Entity codable, int framecountX, Color? overrideColor = null, bool drawCentered = false, Vector2 overrideOrigin = default(Vector2))
		{
			Color lightColor = (overrideColor != null ? (Color)overrideColor : codable is Item ? ((Item)codable).GetAlpha(GetLightColor(codable.Center)) : codable is NPC ? GetLightColor(codable.Center) : codable is Projectile ? ((Projectile)codable).GetAlpha(GetLightColor(codable.Center)) : GetLightColor(codable.Center));
			int frameCount = (codable is Item ? 1 : codable is NPC ? Main.npcFrameCount[((NPC)codable).type] : 1);
			Rectangle frame = (codable is NPC ? ((NPC)codable).frame : new Rectangle(0, 0, texture.Width, texture.Height));
			float scale = (codable is Item ? ((Item)codable).scale : codable is NPC ? ((NPC)codable).scale : ((Projectile)codable).scale);
			float rotation = (codable is Item ? 0 : codable is NPC ? ((NPC)codable).rotation : ((Projectile)codable).rotation);
			int spriteDirection = (codable is Item ? 1 : codable is NPC ? ((NPC)codable).spriteDirection : ((Projectile)codable).spriteDirection);
			float offsetY = (codable is NPC ? ((NPC)codable).gfxOffY : 0f);
			DrawTexture(sb, texture, shader, codable.position + new Vector2(0f, offsetY), codable.width, codable.height, scale, rotation, spriteDirection, frameCount, framecountX, frame, lightColor, drawCentered, overrideOrigin);
		}

		public static void DrawTexture(object sb, Texture2D texture, int shader, Vector2 position, int width, int height, float scale, float rotation, int direction, int framecount, Rectangle frame, Color? overrideColor = null, bool drawCentered = false, Vector2 overrideOrigin = default(Vector2))
		{
			DrawTexture(sb, texture, shader, position, width, height, scale, rotation, direction, framecount, 1, frame, overrideColor, drawCentered, overrideOrigin);
		}

		///<summary>
		/// Draws the given texture using lighting nearby, or the overriden color given.
		///</summary>
		public static void DrawTexture(object sb, Texture2D texture, int shader, Vector2 position, int width, int height, float scale, float rotation, int direction, int framecount, int framecountX, Rectangle frame, Color? overrideColor = null, bool drawCentered = false, Vector2 overrideOrigin = default(Vector2))
		{
			Vector2 origin = overrideOrigin != default(Vector2) ? overrideOrigin : new Vector2((float)(frame.Width / framecountX / 2), (float)(texture.Height / framecount / 2));
			Color lightColor = overrideColor != null ? (Color)overrideColor : GetLightColor(position + new Vector2(width * 0.5f, height * 0.5f));
			if (sb is List<DrawData>)
			{
				DrawData dd = new DrawData(texture, GetDrawPosition(position, origin, width, height, texture.Width, texture.Height, frame, framecount, framecountX, scale, drawCentered), frame, lightColor, rotation, origin, scale, direction == 1 ? SpriteEffects.FlipHorizontally : SpriteEffects.None, 0);
				dd.shader = shader;
				((List<DrawData>)sb).Add(dd);
			}
			else if (sb is SpriteBatch)
			{
				bool applyDye = shader > 0;
				if (applyDye)
				{
					((SpriteBatch)sb).End();
					((SpriteBatch)sb).Begin(SpriteSortMode.Immediate, BlendState.AlphaBlend);
					GameShaders.Armor.ApplySecondary(shader, Main.player[Main.myPlayer], null);
				}
				((SpriteBatch)sb).Draw(texture, GetDrawPosition(position, origin, width, height, texture.Width, texture.Height, frame, framecount, framecountX, scale, drawCentered), frame, lightColor, rotation, origin, scale, direction == 1 ? SpriteEffects.FlipHorizontally : SpriteEffects.None, 0);
				if (applyDye)
				{
					((SpriteBatch)sb).End();
					((SpriteBatch)sb).Begin(SpriteSortMode.Deferred, BlendState.AlphaBlend);
				}
			}
		}

		///<summary>
		/// Debug draw method, draws a hitbox with absolutes, not taking into account anything else.
		///</summary>
		public static void DrawHitbox(SpriteBatch sb, Rectangle hitbox, Color? overrideColor = null)
		{
			Vector2 origin = default(Vector2);
			Color lightColor = (overrideColor != null ? (Color)overrideColor : Color.White);
			Vector2 position = new Vector2(hitbox.Left, hitbox.Top) - Main.screenPosition;
			sb.Draw(TextureAssets.MagicPixel.Value, position, hitbox, lightColor, 0f, origin, 1f, SpriteEffects.None, 0);
		}

		///<summary>
		/// Returns the draw position of a texture for tiles.
		///</summary>
		public static Vector2 GetTileDrawPosition(int x, int y, int width, int height, Vector2 drawOffset)
		{
			return new Vector2((x * 16 - (int)Main.screenPosition.X) - (width - 16f) / 2f, (float)(y * 16 - (int)Main.screenPosition.Y)) + drawOffset;
		}

		///<summary>
		/// Returns the draw position of a texture for npcs and projectiles.
		///</summary>
		public static Vector2 GetDrawPosition(Vector2 position, Vector2 origin, int width, int height, int texWidth, int texHeight, Rectangle frame, int framecount, float scale, bool drawCentered = false)
		{
			return GetDrawPosition(position, origin, width, height, texWidth, texHeight, frame, framecount, 1, scale, drawCentered);
		}

		///<summary>
		/// Returns the draw position of a texture for npcs and projectiles.
		///</summary>
		public static Vector2 GetDrawPosition(Vector2 position, Vector2 origin, int width, int height, int texWidth, int texHeight, Rectangle frame, int framecount, int framecountX, float scale, bool drawCentered = false)
		{
			Vector2 screenPos = new Vector2((int)Main.screenPosition.X, (int)Main.screenPosition.Y);
			if (drawCentered)
			{
				Vector2 texHalf = new Vector2(texWidth / framecountX / 2, texHeight / framecount / 2);
				return position + new Vector2(width / 2, height / 2) - (texHalf * scale) + (origin * scale) - screenPos;
			}
			return position - screenPos + new Vector2(width / 2, height) - (new Vector2(texWidth / framecountX / 2, texHeight / framecount) * scale) + (origin * scale) + new Vector2(0f, 5f);
		}

		public static float GetYOffset(Player player)
		{
			return GetYOffset(player.bodyFrame, player.gravDir);
		}

		/*
         * Returns an offset for Y that simulates how player frames offset normally. 
         * This allows you to have a one-frame .png file that still 'bobs' up and down even if it doesn't animate.
         */
		public static float GetYOffset(Rectangle frame, float gravDir = 0f)
		{
			int frameID = (int)(frame.Y / frame.Height);
			if (frameID == 7 || frameID == 8 || frameID == 9 || frameID == 14 || frameID == 15 || frameID == 16)
			{
				return gravDir < 0f ? 2f : -2f;
			}
			return 0f;
		}

		//used by InDrawZone to prevent making a new rectangle every time the method is called
		private static Rectangle drawZoneRect = default(Rectangle);

		public static bool InDrawZone(Vector2 vec, bool noScreenPos = false)
		{
			if ((int)Main.screenPosition.X - 300 != drawZoneRect.X || (int)Main.screenPosition.Y - 300 != drawZoneRect.Y) drawZoneRect = new Rectangle((int)Main.screenPosition.X - 300, (int)Main.screenPosition.Y - 300, Main.screenWidth + 600, Main.screenHeight + 600);
			if (noScreenPos) vec += Main.screenPosition;
			return drawZoneRect.Contains((int)vec.X, (int)vec.Y);
		}

		public static bool InDrawZone(Rectangle rect)
		{
			if ((int)Main.screenPosition.X - 300 != drawZoneRect.X || (int)Main.screenPosition.Y - 300 != drawZoneRect.Y) drawZoneRect = new Rectangle((int)Main.screenPosition.X - 300, (int)Main.screenPosition.Y - 300, Main.screenWidth + 600, Main.screenHeight + 600);
			return drawZoneRect.Intersects(rect);
		}

		#endregion

	}
}<|MERGE_RESOLUTION|>--- conflicted
+++ resolved
@@ -1,1209 +1,1206 @@
-using Macrocosm.Common.DataStructures;
-using Microsoft.Xna.Framework;
-using Microsoft.Xna.Framework.Graphics;
-using ReLogic.Graphics;
-using System;
-using System.Collections.Generic;
-using Terraria;
-using Terraria.DataStructures;
-using Terraria.GameContent;
-using Terraria.Graphics.Shaders;
-using Terraria.ID;
-using Terraria.ObjectData;
-using Terraria.UI.Chat;
-
-namespace Macrocosm.Common.Utils
-{
-	public static partial class Utility
-    {
-        public static Vector2 ScreenCenter => new(Main.screenWidth / 2f, Main.screenHeight / 2f);
-
-		public static Vector2 ScreenCenterInWorld => Main.screenPosition + ScreenCenter;
-
-<<<<<<< HEAD
-=======
-		public static Rectangle ScreenRectangle => new(0, 0, Main.screenWidth, Main.screenHeight);
-
->>>>>>> 3b8e1f30
-
-		/// <summary>
-		/// Draw a MagicPixel trail behind a projectile, with length based on the trail cache length  
-		/// </summary>
-		/// <param name="rotatableOffsetFromCenter"> offset from projectile center when rotation is 0 </param>
-		/// <param name="startWidth"> The trail width near the projectile </param>
-		/// <param name="endWidth"> The trail width at its end </param>
-		/// <param name="startColor"> The trail color near the projectile  </param>
-		/// <param name="endColor"> The trail color at its end </param>
-		public static void DrawMagicPixelTrail(this Projectile proj, Vector2 rotatableOffsetFromCenter, float startWidth, float endWidth, Color startColor, Color? endColor = null)
-            => DrawMagicPixelTrail(proj.Size / 2f, proj.oldPos, proj.oldRot, rotatableOffsetFromCenter, startWidth, endWidth, startColor, endColor);
-
-        /// <summary>
-        /// Draw a MagicPixel trail behind a NPC, with length based on the trail cache length  
-        /// </summary>
-        /// <param name="rotatableOffsetFromCenter"> offset from NPC center when rotation is 0 </param>
-        /// <param name="startWidth"> The trail width near the NPC </param>
-        /// <param name="endWidth"> The trail width at its end </param>
-        /// <param name="startColor"> The trail color near the NPC </param>
-        /// <param name="endColor"> The trail color at its end </param>
-        public static void DrawSimpleTrail(this NPC npc, Vector2 rotatableOffsetFromCenter, float startWidth, float endWidth, Color startColor, Color? endColor = null)
-            => DrawMagicPixelTrail(npc.Size / 2f, npc.oldPos, npc.oldRot, rotatableOffsetFromCenter, startWidth, endWidth, startColor, endColor);
-
-		/// <summary> Adapted from Terraria.Main.DrawTrail </summary>
-		public static void DrawMagicPixelTrail(Vector2 origin, Vector2[] oldPos, float[] oldRot, Vector2 rotatableOffsetFromCenter, float startWidth, float endWidth, Color startColor, Color? endColor = null)
-        {
-            Rectangle rect = new(0, 0, 1, 1);
-            for (int k = oldPos.Length - 1; k > 0; k--)
-            {
-                if (!(oldPos[k] == Vector2.Zero))
-                {
-                    Vector2 v1 = oldPos[k] + origin + rotatableOffsetFromCenter.RotatedBy(oldRot[k]);
-                    Vector2 v2 = oldPos[k - 1] + origin + rotatableOffsetFromCenter.RotatedBy(oldRot[k - 1]) - v1;
-                    float brightness = Terraria.Utils.Remap(k, 0f, oldPos.Length, 1f, 0f);
-                    Color color = endColor is null ? startColor * brightness : Color.Lerp((Color)endColor, startColor, brightness);
-
-                    SpriteBatch spriteBatch = Main.spriteBatch;
-                    SpriteBatchState state = spriteBatch.SaveState();
-                    spriteBatch.EndIfBeginCalled();
-                    spriteBatch.Begin(SpriteSortMode.Deferred, blendState: BlendState.NonPremultiplied, state);
-                    Main.spriteBatch.Draw(TextureAssets.MagicPixel.Value, v1 - Main.screenPosition, rect, color, v2.ToRotation() + (float)Math.PI / 2f, new Vector2(rect.Width / 2f, rect.Height), new Vector2(MathHelper.Lerp(startWidth, endWidth, (float)k / oldPos.Length), v2.Length()), SpriteEffects.None, 1);
-                    spriteBatch.End();
-                    spriteBatch.Begin(state);
-                }
-            }
-        }
-
-    
-		/// <summary> Convenience method for getting lighting color using an npc or projectile position.</summary>
-		public static Color GetLightColor(Vector2 position)
-		{
-			return Lighting.GetColor((int)(position.X / 16f), (int)(position.Y / 16f));
-		}
-
-		/// <summary> Convenience method for adding lighting using an npc or projectile position, using a Color instance for color. </summary>
-		public static void AddLight(Vector2 position, Color color, float brightnessDivider = 1F)
-		{
-			AddLight(position, color.R / 255F, color.G / 255F, color.B / 255F, brightnessDivider);
-		}
-
-
-		/// <summary> Convenience method for adding lighting using an npc or projectile position with 0f - 1f color values. </summary>
-		public static void AddLight(Vector2 position, float colorR, float colorG, float colorB, float brightnessDivider = 1f)
-		{
-			Lighting.AddLight((int)(position.X / 16f), (int)(position.Y / 16f), colorR / brightnessDivider, colorG / brightnessDivider, colorB / brightnessDivider);
-		}
-
-		public static Vector2 DrawString(SpriteBatch spriteBatch, DynamicSpriteFont font, string text, Vector2 position, Color baseColor, float rotation, Vector2 origin, Vector2 baseScale, float maxWidth = -1f, float spread = 2f)
-		{
-			TextSnippet[] snippets = ChatManager.ParseMessage(text, baseColor).ToArray();
-			ChatManager.ConvertNormalSnippets(snippets);
-			ChatManager.DrawColorCodedStringShadow(spriteBatch, font, snippets, position, Color.Black.WithAlpha(baseColor.A), rotation, origin, baseScale, maxWidth, spread);
-			return ChatManager.DrawColorCodedString(spriteBatch, font, snippets, position, Color.White.WithAlpha(baseColor.A), rotation, origin, baseScale, out _, maxWidth);
-		}
-
-
-		#region BaseMod BaseDrawing
-
-		//public static ShaderContext shaderContext = new ShaderContext();
-		//------------------------------------------------------//
-		//----------------BASE DRAWING CLASS--------------------//
-		//------------------------------------------------------//
-		// Contains methods for various drawing functions, such //
-		// as guns, afterimages, drawing on the player, etc.    //
-		//------------------------------------------------------//
-		//  Author(s): Grox the Great, Yoraiz0r                 //
-		//------------------------------------------------------//
-
-		public static void DrawInvasionProgressBar(SpriteBatch sb, int progress, int progressMax, bool forceDisplay, ref int displayCount, ref float displayAlpha, Texture2D iconTex, string displayText, string percentText = null, Color backgroundColor = default(Color), Vector2 offset = default(Vector2))
-		{
-			if (Main.invasionProgressMode == 2 && forceDisplay && displayCount < 160)
-			{
-				displayCount = 160;
-			}
-			if (!Main.gamePaused && displayCount > 0) displayCount = Math.Max(0, displayCount - 1);
-			if (displayCount > 0) { displayAlpha += 0.05f; } else { displayAlpha -= 0.05f; }
-			if (displayAlpha < 0f) displayAlpha = 0f; if (displayAlpha > 1f) displayAlpha = 1f;
-			if (displayAlpha <= 0f) return;
-			float displayScalar = 0.5f + displayAlpha * 0.5f;
-
-			int displayWidth = (int)(200f * displayScalar);
-			int displayHeight = (int)(45f * displayScalar);
-			Vector2 basePosition = new Vector2((float)(Main.screenWidth - 120), (float)(Main.screenHeight - 40)) + offset;
-			Rectangle displayRect = new Rectangle((int)basePosition.X - displayWidth / 2, (int)basePosition.Y - displayHeight / 2, displayWidth, displayHeight);
-			Terraria.Utils.DrawInvBG(Main.spriteBatch, displayRect, new Color(63, 65, 151, 255) * 0.785f);
-			string displayText2;
-			if (progressMax == 0) { displayText2 = progress.ToString(); } else { displayText2 = ((int)((float)progress * 100f / (float)progressMax)).ToString() + "%"; }
-			if (percentText != null) displayText2 = percentText;
-			//displayText2 = Language.GetTextValue("Game.WaveCleared", displayText2);
-			Texture2D barTex = TextureAssets.ColorBar.Value;
-			if (progressMax != 0)
-			{
-				Main.spriteBatch.Draw(barTex, basePosition, null, Color.White * displayAlpha, 0f, new Vector2((float)(barTex.Width / 2), 0f), displayScalar, SpriteEffects.None, 0f);
-				float progressPercent = MathHelper.Clamp((float)progress / (float)progressMax, 0f, 1f);
-				float scalarX = 169f * displayScalar;
-				float scalarY = 8f * displayScalar;
-				Vector2 vector4 = basePosition + Vector2.UnitY * scalarY + Vector2.UnitX * 1f;
-				Terraria.Utils.DrawBorderString(Main.spriteBatch, displayText2, vector4, Microsoft.Xna.Framework.Color.White * displayAlpha, displayScalar, 0.5f, 1f, -1);
-				vector4 += Vector2.UnitX * (progressPercent - 0.5f) * scalarX;
-				Main.spriteBatch.Draw(TextureAssets.MagicPixel.Value, vector4, new Microsoft.Xna.Framework.Rectangle?(new Microsoft.Xna.Framework.Rectangle(0, 0, 1, 1)), new Microsoft.Xna.Framework.Color(255, 241, 51) * displayAlpha, 0f, new Vector2(1f, 0.5f), new Vector2(scalarX * progressPercent, scalarY), SpriteEffects.None, 0f);
-				Main.spriteBatch.Draw(TextureAssets.MagicPixel.Value, vector4, new Microsoft.Xna.Framework.Rectangle?(new Microsoft.Xna.Framework.Rectangle(0, 0, 1, 1)), new Microsoft.Xna.Framework.Color(255, 165, 0, 127) * displayAlpha, 0f, new Vector2(1f, 0.5f), new Vector2(2f, scalarY), SpriteEffects.None, 0f);
-				Main.spriteBatch.Draw(TextureAssets.MagicPixel.Value, vector4, new Microsoft.Xna.Framework.Rectangle?(new Microsoft.Xna.Framework.Rectangle(0, 0, 1, 1)), Microsoft.Xna.Framework.Color.Black * displayAlpha, 0f, new Vector2(0f, 0.5f), new Vector2(scalarX * (1f - progressPercent), scalarY), SpriteEffects.None, 0f);
-			}
-
-			Vector2 center = new Vector2((float)(Main.screenWidth - 120), (float)(Main.screenHeight - 80)) + offset;
-			Vector2 stringLength = FontAssets.ItemStack.Value.MeasureString(displayText);
-			Microsoft.Xna.Framework.Rectangle textRect = Terraria.Utils.CenteredRectangle(center, (stringLength + new Vector2((float)(iconTex.Width + 20), 10f)) * displayScalar);
-			Terraria.Utils.DrawInvBG(Main.spriteBatch, textRect, backgroundColor);
-			Main.spriteBatch.Draw(iconTex, textRect.Left() + Vector2.UnitX * displayScalar * 8f, null, Microsoft.Xna.Framework.Color.White * displayAlpha, 0f, new Vector2(0f, (float)(iconTex.Height / 2)), displayScalar * 0.8f, SpriteEffects.None, 0f);
-			Terraria.Utils.DrawBorderString(Main.spriteBatch, displayText, textRect.Right() + Vector2.UnitX * displayScalar * -8f, Microsoft.Xna.Framework.Color.White * displayAlpha, displayScalar * 0.9f, 1f, 0.4f, -1);
-		}
-
-
-		//NOTE: HIGHLY UNSTABLE, ONLY USE IF YOU KNOW WHAT YOU ARE DOING!	
-		public static Texture2D StitchTogetherTileTex(Texture2D tex, int tileType, int width = -1, int[] heights = null)
-		{
-			TileObjectData data = TileObjectData.GetTileData(tileType, 0);
-			if (width == -1) width = data.CoordinateWidth; if (heights == null) heights = data.CoordinateHeights; int padding = data.CoordinatePadding;
-			List<Texture2D> subTexs = new List<Texture2D>();
-			//List<Texture2D> subTexs2 = new List<Texture2D>();		
-			for (int w = 0; w < data.Width; w++)
-			{
-				//subTexs.Clear();
-				for (int h = 0; h < data.Height; h++)
-				{
-					int currentHeight = 0, tempH = h;
-					while (tempH > 0) { currentHeight += heights[tempH] + padding; tempH--; }
-					subTexs.Add(GetCroppedTex(tex, new Rectangle(w * (width + padding), currentHeight, width, heights[h])));
-				}
-				/*for(int m = 0; m < subTexs.Count; m++)
-				{
-					int currentHeight = 0, int tempH = (data.Height - 1);
-					while(tempH > 0){ currentHeight += heights[tempH];  tempH--; }	
-					Rectangle newBounds = new Rectangle(0, 0, data.Width * width, newHeight);
-					Texture2D tex = new Texture2D(Main.instance.GraphicsDevice, newBounds);
-				}*/
-			}
-			int newHeight = 0, tempH2 = (data.Height - 1);
-			while (tempH2 > 0) { newHeight += heights[tempH2]; tempH2--; }
-			Rectangle newBounds = new Rectangle(0, 0, data.Width * width, newHeight);
-			Texture2D tex2 = new Texture2D(Main.instance.GraphicsDevice, newBounds.Width, newBounds.Height);
-			List<Vector2> drawPos = new List<Vector2>();
-			for (int m = 0; m < subTexs.Count; m++) drawPos.Add(new Vector2(width * m, 0));
-			return DrawTextureToTexture(tex2, subTexs.ToArray(), drawPos.ToArray());
-		}
-
-		//NOTE: HIGHLY UNSTABLE, ONLY USE IF YOU KNOW WHAT YOU ARE DOING!
-		public static Texture2D DrawTextureToTexture(Texture2D toDrawTo, Texture2D[] toDraws, Vector2[] drawPos)
-		{
-			RenderTarget2D renderTarget = new RenderTarget2D(Main.instance.GraphicsDevice, toDrawTo.Width, toDrawTo.Height, false, Main.instance.GraphicsDevice.PresentationParameters.BackBufferFormat, DepthFormat.Depth24);
-			Main.instance.GraphicsDevice.SetRenderTarget(renderTarget);
-			Main.instance.GraphicsDevice.Clear(Color.Black);
-			Main.spriteBatch.Begin(SpriteSortMode.Immediate, BlendState.AlphaBlend);
-			for (int m = 0; m < toDraws.Length; m++)
-			{
-				Texture2D toDraw = toDraws[m];
-				DrawTexture(Main.spriteBatch, toDraw, 0, drawPos[m], toDraw.Width, toDraw.Height, 1f, 0f, 0, 1, toDraw.Bounds, null);
-			}
-			Main.spriteBatch.End();
-			Main.instance.GraphicsDevice.SetRenderTarget(null);
-			return (Texture2D)renderTarget;
-		}
-
-		public static Texture2D GetCroppedTex(Texture2D texture, Rectangle rect)
-		{
-			return GetCroppedTex(texture, rect.X, rect.Y, rect.Width, rect.Height);
-		}
-
-		public static Texture2D GetCroppedTex(Texture2D texture, int startX, int startY, int newWidth, int newHeight)
-		{
-			Rectangle newBounds = texture.Bounds;
-			newBounds.X += startX;
-			newBounds.Y += startY;
-			newBounds.Width = newWidth;
-			newBounds.Height = newHeight;
-			Texture2D croppedTexture = new Texture2D(Main.instance.GraphicsDevice, newBounds.Width, newBounds.Height);
-			// Copy the data from the cropped region into a buffer, then into the new texture
-			Color[] data = new Color[newBounds.Width * newBounds.Height];
-			texture.GetData(0, newBounds, data, 0, newBounds.Width * newBounds.Height);
-			croppedTexture.SetData(data);
-			return croppedTexture;
-		}
-
-
-		/*
-         * Returns a rectangle representing the frame on a texture, can offset on the x axis.
-         * 
-         * pixelSpaceX/pixelSpaceY : The 'pixel space' seperating two frames in the texture on the X/Y axis, respectively.
-         */
-		public static Rectangle GetAdvancedFrame(int currentFrame, int frameOffsetX, int frameWidth, int frameHeight, int pixelSpaceX = 0, int pixelSpaceY = 2)
-		{
-			int column = (currentFrame / frameOffsetX);
-			currentFrame -= (column * frameOffsetX);
-			pixelSpaceY *= currentFrame;
-			int startX = (frameOffsetX == 0 ? 0 : column * (frameWidth + pixelSpaceX));
-			int startY = (frameHeight * currentFrame) + pixelSpaceY;
-			return new Rectangle(startX, startY, frameWidth, frameHeight);
-		}
-
-		/*
-         * Returns a rectangle representing the frame on a texture.
-         * 
-         * pixelSpaceX/pixelSpaceY : The 'pixel space' seperating two frames in the texture on the X/Y axis, respectively.
-         */
-		public static Rectangle GetFrame(int currentFrame, int frameWidth, int frameHeight, int pixelSpaceX = 0, int pixelSpaceY = 2)
-		{
-			pixelSpaceY *= currentFrame;
-			int startY = (frameHeight * currentFrame) + pixelSpaceY;
-			return new Rectangle(0, startY, frameWidth - pixelSpaceX, frameHeight);
-		}
-
-
+using Macrocosm.Common.DataStructures;
+using Microsoft.Xna.Framework;
+using Microsoft.Xna.Framework.Graphics;
+using ReLogic.Graphics;
+using System;
+using System.Collections.Generic;
+using Terraria;
+using Terraria.DataStructures;
+using Terraria.GameContent;
+using Terraria.Graphics.Shaders;
+using Terraria.ID;
+using Terraria.ObjectData;
+using Terraria.UI.Chat;
+
+namespace Macrocosm.Common.Utils
+{
+	public static partial class Utility
+    {
+        public static Vector2 ScreenCenter => new(Main.screenWidth / 2f, Main.screenHeight / 2f);
+
+		public static Vector2 ScreenCenterInWorld => Main.screenPosition + ScreenCenter;
+
+		public static Rectangle ScreenRectangle => new(0, 0, Main.screenWidth, Main.screenHeight);
+
+
+		/// <summary>
+		/// Draw a MagicPixel trail behind a projectile, with length based on the trail cache length  
+		/// </summary>
+		/// <param name="rotatableOffsetFromCenter"> offset from projectile center when rotation is 0 </param>
+		/// <param name="startWidth"> The trail width near the projectile </param>
+		/// <param name="endWidth"> The trail width at its end </param>
+		/// <param name="startColor"> The trail color near the projectile  </param>
+		/// <param name="endColor"> The trail color at its end </param>
+		public static void DrawMagicPixelTrail(this Projectile proj, Vector2 rotatableOffsetFromCenter, float startWidth, float endWidth, Color startColor, Color? endColor = null)
+            => DrawMagicPixelTrail(proj.Size / 2f, proj.oldPos, proj.oldRot, rotatableOffsetFromCenter, startWidth, endWidth, startColor, endColor);
+
+        /// <summary>
+        /// Draw a MagicPixel trail behind a NPC, with length based on the trail cache length  
+        /// </summary>
+        /// <param name="rotatableOffsetFromCenter"> offset from NPC center when rotation is 0 </param>
+        /// <param name="startWidth"> The trail width near the NPC </param>
+        /// <param name="endWidth"> The trail width at its end </param>
+        /// <param name="startColor"> The trail color near the NPC </param>
+        /// <param name="endColor"> The trail color at its end </param>
+        public static void DrawSimpleTrail(this NPC npc, Vector2 rotatableOffsetFromCenter, float startWidth, float endWidth, Color startColor, Color? endColor = null)
+            => DrawMagicPixelTrail(npc.Size / 2f, npc.oldPos, npc.oldRot, rotatableOffsetFromCenter, startWidth, endWidth, startColor, endColor);
+
+		/// <summary> Adapted from Terraria.Main.DrawTrail </summary>
+		public static void DrawMagicPixelTrail(Vector2 origin, Vector2[] oldPos, float[] oldRot, Vector2 rotatableOffsetFromCenter, float startWidth, float endWidth, Color startColor, Color? endColor = null)
+        {
+            Rectangle rect = new(0, 0, 1, 1);
+            for (int k = oldPos.Length - 1; k > 0; k--)
+            {
+                if (!(oldPos[k] == Vector2.Zero))
+                {
+                    Vector2 v1 = oldPos[k] + origin + rotatableOffsetFromCenter.RotatedBy(oldRot[k]);
+                    Vector2 v2 = oldPos[k - 1] + origin + rotatableOffsetFromCenter.RotatedBy(oldRot[k - 1]) - v1;
+                    float brightness = Terraria.Utils.Remap(k, 0f, oldPos.Length, 1f, 0f);
+                    Color color = endColor is null ? startColor * brightness : Color.Lerp((Color)endColor, startColor, brightness);
+
+                    SpriteBatch spriteBatch = Main.spriteBatch;
+                    SpriteBatchState state = spriteBatch.SaveState();
+                    spriteBatch.EndIfBeginCalled();
+                    spriteBatch.Begin(SpriteSortMode.Deferred, blendState: BlendState.NonPremultiplied, state);
+                    Main.spriteBatch.Draw(TextureAssets.MagicPixel.Value, v1 - Main.screenPosition, rect, color, v2.ToRotation() + (float)Math.PI / 2f, new Vector2(rect.Width / 2f, rect.Height), new Vector2(MathHelper.Lerp(startWidth, endWidth, (float)k / oldPos.Length), v2.Length()), SpriteEffects.None, 1);
+                    spriteBatch.End();
+                    spriteBatch.Begin(state);
+                }
+            }
+        }
+
+    
+		/// <summary> Convenience method for getting lighting color using an npc or projectile position.</summary>
+		public static Color GetLightColor(Vector2 position)
+		{
+			return Lighting.GetColor((int)(position.X / 16f), (int)(position.Y / 16f));
+		}
+
+		/// <summary> Convenience method for adding lighting using an npc or projectile position, using a Color instance for color. </summary>
+		public static void AddLight(Vector2 position, Color color, float brightnessDivider = 1F)
+		{
+			AddLight(position, color.R / 255F, color.G / 255F, color.B / 255F, brightnessDivider);
+		}
+
+
+		/// <summary> Convenience method for adding lighting using an npc or projectile position with 0f - 1f color values. </summary>
+		public static void AddLight(Vector2 position, float colorR, float colorG, float colorB, float brightnessDivider = 1f)
+		{
+			Lighting.AddLight((int)(position.X / 16f), (int)(position.Y / 16f), colorR / brightnessDivider, colorG / brightnessDivider, colorB / brightnessDivider);
+		}
+
+		public static Vector2 DrawString(SpriteBatch spriteBatch, DynamicSpriteFont font, string text, Vector2 position, Color baseColor, float rotation, Vector2 origin, Vector2 baseScale, float maxWidth = -1f, float spread = 2f)
+		{
+			TextSnippet[] snippets = ChatManager.ParseMessage(text, baseColor).ToArray();
+			ChatManager.ConvertNormalSnippets(snippets);
+			ChatManager.DrawColorCodedStringShadow(spriteBatch, font, snippets, position, Color.Black.WithAlpha(baseColor.A), rotation, origin, baseScale, maxWidth, spread);
+			return ChatManager.DrawColorCodedString(spriteBatch, font, snippets, position, Color.White.WithAlpha(baseColor.A), rotation, origin, baseScale, out _, maxWidth);
+		}
+
+
+		#region BaseMod BaseDrawing
+
+		//public static ShaderContext shaderContext = new ShaderContext();
+		//------------------------------------------------------//
+		//----------------BASE DRAWING CLASS--------------------//
+		//------------------------------------------------------//
+		// Contains methods for various drawing functions, such //
+		// as guns, afterimages, drawing on the player, etc.    //
+		//------------------------------------------------------//
+		//  Author(s): Grox the Great, Yoraiz0r                 //
+		//------------------------------------------------------//
+
+		public static void DrawInvasionProgressBar(SpriteBatch sb, int progress, int progressMax, bool forceDisplay, ref int displayCount, ref float displayAlpha, Texture2D iconTex, string displayText, string percentText = null, Color backgroundColor = default(Color), Vector2 offset = default(Vector2))
+		{
+			if (Main.invasionProgressMode == 2 && forceDisplay && displayCount < 160)
+			{
+				displayCount = 160;
+			}
+			if (!Main.gamePaused && displayCount > 0) displayCount = Math.Max(0, displayCount - 1);
+			if (displayCount > 0) { displayAlpha += 0.05f; } else { displayAlpha -= 0.05f; }
+			if (displayAlpha < 0f) displayAlpha = 0f; if (displayAlpha > 1f) displayAlpha = 1f;
+			if (displayAlpha <= 0f) return;
+			float displayScalar = 0.5f + displayAlpha * 0.5f;
+
+			int displayWidth = (int)(200f * displayScalar);
+			int displayHeight = (int)(45f * displayScalar);
+			Vector2 basePosition = new Vector2((float)(Main.screenWidth - 120), (float)(Main.screenHeight - 40)) + offset;
+			Rectangle displayRect = new Rectangle((int)basePosition.X - displayWidth / 2, (int)basePosition.Y - displayHeight / 2, displayWidth, displayHeight);
+			Terraria.Utils.DrawInvBG(Main.spriteBatch, displayRect, new Color(63, 65, 151, 255) * 0.785f);
+			string displayText2;
+			if (progressMax == 0) { displayText2 = progress.ToString(); } else { displayText2 = ((int)((float)progress * 100f / (float)progressMax)).ToString() + "%"; }
+			if (percentText != null) displayText2 = percentText;
+			//displayText2 = Language.GetTextValue("Game.WaveCleared", displayText2);
+			Texture2D barTex = TextureAssets.ColorBar.Value;
+			if (progressMax != 0)
+			{
+				Main.spriteBatch.Draw(barTex, basePosition, null, Color.White * displayAlpha, 0f, new Vector2((float)(barTex.Width / 2), 0f), displayScalar, SpriteEffects.None, 0f);
+				float progressPercent = MathHelper.Clamp((float)progress / (float)progressMax, 0f, 1f);
+				float scalarX = 169f * displayScalar;
+				float scalarY = 8f * displayScalar;
+				Vector2 vector4 = basePosition + Vector2.UnitY * scalarY + Vector2.UnitX * 1f;
+				Terraria.Utils.DrawBorderString(Main.spriteBatch, displayText2, vector4, Microsoft.Xna.Framework.Color.White * displayAlpha, displayScalar, 0.5f, 1f, -1);
+				vector4 += Vector2.UnitX * (progressPercent - 0.5f) * scalarX;
+				Main.spriteBatch.Draw(TextureAssets.MagicPixel.Value, vector4, new Microsoft.Xna.Framework.Rectangle?(new Microsoft.Xna.Framework.Rectangle(0, 0, 1, 1)), new Microsoft.Xna.Framework.Color(255, 241, 51) * displayAlpha, 0f, new Vector2(1f, 0.5f), new Vector2(scalarX * progressPercent, scalarY), SpriteEffects.None, 0f);
+				Main.spriteBatch.Draw(TextureAssets.MagicPixel.Value, vector4, new Microsoft.Xna.Framework.Rectangle?(new Microsoft.Xna.Framework.Rectangle(0, 0, 1, 1)), new Microsoft.Xna.Framework.Color(255, 165, 0, 127) * displayAlpha, 0f, new Vector2(1f, 0.5f), new Vector2(2f, scalarY), SpriteEffects.None, 0f);
+				Main.spriteBatch.Draw(TextureAssets.MagicPixel.Value, vector4, new Microsoft.Xna.Framework.Rectangle?(new Microsoft.Xna.Framework.Rectangle(0, 0, 1, 1)), Microsoft.Xna.Framework.Color.Black * displayAlpha, 0f, new Vector2(0f, 0.5f), new Vector2(scalarX * (1f - progressPercent), scalarY), SpriteEffects.None, 0f);
+			}
+
+			Vector2 center = new Vector2((float)(Main.screenWidth - 120), (float)(Main.screenHeight - 80)) + offset;
+			Vector2 stringLength = FontAssets.ItemStack.Value.MeasureString(displayText);
+			Microsoft.Xna.Framework.Rectangle textRect = Terraria.Utils.CenteredRectangle(center, (stringLength + new Vector2((float)(iconTex.Width + 20), 10f)) * displayScalar);
+			Terraria.Utils.DrawInvBG(Main.spriteBatch, textRect, backgroundColor);
+			Main.spriteBatch.Draw(iconTex, textRect.Left() + Vector2.UnitX * displayScalar * 8f, null, Microsoft.Xna.Framework.Color.White * displayAlpha, 0f, new Vector2(0f, (float)(iconTex.Height / 2)), displayScalar * 0.8f, SpriteEffects.None, 0f);
+			Terraria.Utils.DrawBorderString(Main.spriteBatch, displayText, textRect.Right() + Vector2.UnitX * displayScalar * -8f, Microsoft.Xna.Framework.Color.White * displayAlpha, displayScalar * 0.9f, 1f, 0.4f, -1);
+		}
+
+
+		//NOTE: HIGHLY UNSTABLE, ONLY USE IF YOU KNOW WHAT YOU ARE DOING!	
+		public static Texture2D StitchTogetherTileTex(Texture2D tex, int tileType, int width = -1, int[] heights = null)
+		{
+			TileObjectData data = TileObjectData.GetTileData(tileType, 0);
+			if (width == -1) width = data.CoordinateWidth; if (heights == null) heights = data.CoordinateHeights; int padding = data.CoordinatePadding;
+			List<Texture2D> subTexs = new List<Texture2D>();
+			//List<Texture2D> subTexs2 = new List<Texture2D>();		
+			for (int w = 0; w < data.Width; w++)
+			{
+				//subTexs.Clear();
+				for (int h = 0; h < data.Height; h++)
+				{
+					int currentHeight = 0, tempH = h;
+					while (tempH > 0) { currentHeight += heights[tempH] + padding; tempH--; }
+					subTexs.Add(GetCroppedTex(tex, new Rectangle(w * (width + padding), currentHeight, width, heights[h])));
+				}
+				/*for(int m = 0; m < subTexs.Count; m++)
+				{
+					int currentHeight = 0, int tempH = (data.Height - 1);
+					while(tempH > 0){ currentHeight += heights[tempH];  tempH--; }	
+					Rectangle newBounds = new Rectangle(0, 0, data.Width * width, newHeight);
+					Texture2D tex = new Texture2D(Main.instance.GraphicsDevice, newBounds);
+				}*/
+			}
+			int newHeight = 0, tempH2 = (data.Height - 1);
+			while (tempH2 > 0) { newHeight += heights[tempH2]; tempH2--; }
+			Rectangle newBounds = new Rectangle(0, 0, data.Width * width, newHeight);
+			Texture2D tex2 = new Texture2D(Main.instance.GraphicsDevice, newBounds.Width, newBounds.Height);
+			List<Vector2> drawPos = new List<Vector2>();
+			for (int m = 0; m < subTexs.Count; m++) drawPos.Add(new Vector2(width * m, 0));
+			return DrawTextureToTexture(tex2, subTexs.ToArray(), drawPos.ToArray());
+		}
+
+		//NOTE: HIGHLY UNSTABLE, ONLY USE IF YOU KNOW WHAT YOU ARE DOING!
+		public static Texture2D DrawTextureToTexture(Texture2D toDrawTo, Texture2D[] toDraws, Vector2[] drawPos)
+		{
+			RenderTarget2D renderTarget = new RenderTarget2D(Main.instance.GraphicsDevice, toDrawTo.Width, toDrawTo.Height, false, Main.instance.GraphicsDevice.PresentationParameters.BackBufferFormat, DepthFormat.Depth24);
+			Main.instance.GraphicsDevice.SetRenderTarget(renderTarget);
+			Main.instance.GraphicsDevice.Clear(Color.Black);
+			Main.spriteBatch.Begin(SpriteSortMode.Immediate, BlendState.AlphaBlend);
+			for (int m = 0; m < toDraws.Length; m++)
+			{
+				Texture2D toDraw = toDraws[m];
+				DrawTexture(Main.spriteBatch, toDraw, 0, drawPos[m], toDraw.Width, toDraw.Height, 1f, 0f, 0, 1, toDraw.Bounds, null);
+			}
+			Main.spriteBatch.End();
+			Main.instance.GraphicsDevice.SetRenderTarget(null);
+			return (Texture2D)renderTarget;
+		}
+
+		public static Texture2D GetCroppedTex(Texture2D texture, Rectangle rect)
+		{
+			return GetCroppedTex(texture, rect.X, rect.Y, rect.Width, rect.Height);
+		}
+
+		public static Texture2D GetCroppedTex(Texture2D texture, int startX, int startY, int newWidth, int newHeight)
+		{
+			Rectangle newBounds = texture.Bounds;
+			newBounds.X += startX;
+			newBounds.Y += startY;
+			newBounds.Width = newWidth;
+			newBounds.Height = newHeight;
+			Texture2D croppedTexture = new Texture2D(Main.instance.GraphicsDevice, newBounds.Width, newBounds.Height);
+			// Copy the data from the cropped region into a buffer, then into the new texture
+			Color[] data = new Color[newBounds.Width * newBounds.Height];
+			texture.GetData(0, newBounds, data, 0, newBounds.Width * newBounds.Height);
+			croppedTexture.SetData(data);
+			return croppedTexture;
+		}
+
+
+		/*
+         * Returns a rectangle representing the frame on a texture, can offset on the x axis.
+         * 
+         * pixelSpaceX/pixelSpaceY : The 'pixel space' seperating two frames in the texture on the X/Y axis, respectively.
+         */
+		public static Rectangle GetAdvancedFrame(int currentFrame, int frameOffsetX, int frameWidth, int frameHeight, int pixelSpaceX = 0, int pixelSpaceY = 2)
+		{
+			int column = (currentFrame / frameOffsetX);
+			currentFrame -= (column * frameOffsetX);
+			pixelSpaceY *= currentFrame;
+			int startX = (frameOffsetX == 0 ? 0 : column * (frameWidth + pixelSpaceX));
+			int startY = (frameHeight * currentFrame) + pixelSpaceY;
+			return new Rectangle(startX, startY, frameWidth, frameHeight);
+		}
+
+		/*
+         * Returns a rectangle representing the frame on a texture.
+         * 
+         * pixelSpaceX/pixelSpaceY : The 'pixel space' seperating two frames in the texture on the X/Y axis, respectively.
+         */
+		public static Rectangle GetFrame(int currentFrame, int frameWidth, int frameHeight, int pixelSpaceX = 0, int pixelSpaceY = 2)
+		{
+			pixelSpaceY *= currentFrame;
+			int startY = (frameHeight * currentFrame) + pixelSpaceY;
+			return new Rectangle(0, startY, frameWidth - pixelSpaceX, frameHeight);
+		}
+
+
 		///<summary>
-		/// Returns a color roughly associated with the given dye. (special dyes return null)
-		///</summary>
-		public static Color? GetDyeColor(int dye)
-		{
-			Color? returnColor = null;
-			float brightness = 1f;
-			if (dye >= 13 && dye <= 24) { brightness = 0.7f; dye -= 12; } //black
-			if (dye >= 45 && dye <= 56) { brightness = 1.3f; dye -= 44; } //silver
-			if (dye >= 32 && dye <= 43) { brightness = 1.5f; dye -= 31; } //bright dyes
-			switch (dye)
-			{
-				case 1: returnColor = new Color(248, 63, 63); break; //red
-				case 2: returnColor = new Color(248, 148, 63); break; //orange
-				case 3: returnColor = new Color(248, 242, 62); break; //yellow
-				case 4: returnColor = new Color(157, 248, 70); break; //lime
-				case 5: returnColor = new Color(48, 248, 70); break; //green
-				case 6: returnColor = new Color(60, 248, 70); break; //teal
-				case 7: returnColor = new Color(62, 242, 248); break; //cyan
-				case 8: returnColor = new Color(64, 181, 247); break; //sky blue
-				case 9: returnColor = new Color(66, 95, 247); break; //blue
-				case 10: returnColor = new Color(159, 65, 247); break; //purple
-				case 11: returnColor = new Color(212, 65, 247); break; //violet
-				case 12: returnColor = new Color(242, 63, 131); break; //pink
-				case 31: returnColor = new Color(226, 226, 226); break; //silver
-				case 44: returnColor = new Color(40, 40, 40); break; //black
-				case 62: returnColor = new Color(157, 248, 70); break; //yellow gradient dye
-				case 63: returnColor = new Color(64, 181, 247); break; //cyan gradient dye
-				case 64: returnColor = new Color(212, 65, 247); break; //violet gradient dye
-			}
-			if (returnColor != null && brightness != 1f) returnColor = Utility.ColorMult((Color)returnColor, brightness);
-			return returnColor;
-		}
-
+		/// Returns a color roughly associated with the given dye. (special dyes return null)+		///</summary>
+		public static Color? GetDyeColor(int dye)
+		{
+			Color? returnColor = null;
+			float brightness = 1f;
+			if (dye >= 13 && dye <= 24) { brightness = 0.7f; dye -= 12; } //black
+			if (dye >= 45 && dye <= 56) { brightness = 1.3f; dye -= 44; } //silver
+			if (dye >= 32 && dye <= 43) { brightness = 1.5f; dye -= 31; } //bright dyes
+			switch (dye)
+			{
+				case 1: returnColor = new Color(248, 63, 63); break; //red
+				case 2: returnColor = new Color(248, 148, 63); break; //orange
+				case 3: returnColor = new Color(248, 242, 62); break; //yellow
+				case 4: returnColor = new Color(157, 248, 70); break; //lime
+				case 5: returnColor = new Color(48, 248, 70); break; //green
+				case 6: returnColor = new Color(60, 248, 70); break; //teal
+				case 7: returnColor = new Color(62, 242, 248); break; //cyan
+				case 8: returnColor = new Color(64, 181, 247); break; //sky blue
+				case 9: returnColor = new Color(66, 95, 247); break; //blue
+				case 10: returnColor = new Color(159, 65, 247); break; //purple
+				case 11: returnColor = new Color(212, 65, 247); break; //violet
+				case 12: returnColor = new Color(242, 63, 131); break; //pink
+				case 31: returnColor = new Color(226, 226, 226); break; //silver
+				case 44: returnColor = new Color(40, 40, 40); break; //black
+				case 62: returnColor = new Color(157, 248, 70); break; //yellow gradient dye
+				case 63: returnColor = new Color(64, 181, 247); break; //cyan gradient dye
+				case 64: returnColor = new Color(212, 65, 247); break; //violet gradient dye
+			}
+			if (returnColor != null && brightness != 1f) returnColor = Utility.ColorMult((Color)returnColor, brightness);
+			return returnColor;
+		}
+
 		///<summary>
-		/// Returns a color associated with the given vanilla gem type.
-		///</summary>
-		public static Color GetGemColor(int type)
-		{
-			if (type == 181) { return Color.MediumOrchid; }
-			else //Amethyst
-			if (type == 180) { return Color.Gold; }
-			else //Topaz
-			if (type == 177) { return Color.DeepSkyBlue; }
-			else //Sapphire
-			if (type == 178) { return Color.Crimson; }
-			else //Ruby
-			if (type == 179) { return Color.LimeGreen; }
-			else //Emerald
-			if (type == 182) { return Color.GhostWhite; }
-			else //Diamond
-			if (type == 999) { return Color.Orange; } //Amber
-			return Color.Black;
-		}
-
+		/// Returns a color associated with the given vanilla gem type.+		///</summary>
+		public static Color GetGemColor(int type)
+		{
+			if (type == 181) { return Color.MediumOrchid; }
+			else //Amethyst
+			if (type == 180) { return Color.Gold; }
+			else //Topaz
+			if (type == 177) { return Color.DeepSkyBlue; }
+			else //Sapphire
+			if (type == 178) { return Color.Crimson; }
+			else //Ruby
+			if (type == 179) { return Color.LimeGreen; }
+			else //Emerald
+			if (type == 182) { return Color.GhostWhite; }
+			else //Diamond
+			if (type == 999) { return Color.Orange; } //Amber
+			return Color.Black;
+		}
+
 		///<summary>
-		/// Returns true if the requirements for drawing the player's held item are satisfied.
-		///</summary>
-		public static bool ShouldDrawHeldItem(Player drawPlayer)
-		{
-			return ShouldDrawHeldItem(drawPlayer.inventory[drawPlayer.selectedItem], drawPlayer.itemAnimation, drawPlayer.wet, drawPlayer.dead);
-		}
-
-		/*
-         * Returns true if the requirements for drawing the held item are satisfied.
-         * 
-         * isDead : should be false, is for players mostly.
-         */
-		public static bool ShouldDrawHeldItem(Item item, int itemAnimation, bool isWet, bool isDead = false)
-		{
-			return ((itemAnimation > 0 || item.holdStyle > 0) && item.type > ItemID.None && !isDead && !item.noUseGraphic && (!isWet || !item.noWet));
-		}
-
-		/*
-         * Draw a weapon in a sword-like fashion. (ie only when used, centered and rotating)
-         * 
-         * Returns : the value for LetDraw.
-         * wepColor : weapon's tint.
-         * XOffset / YOffset : Offsets the sword's position on the X/Y axis.
-         */
-		public static bool DrawHeldSword(object sb, int shader, Player drawPlayer, Color lightColor = default(Color), float scale = 0f, float xOffset = 0, float yOffset = 0, Rectangle? frame = null, int frameCount = 1, Texture2D overrideTex = null)
-		{
-			if (ShouldDrawHeldItem(drawPlayer))
-			{
-				Item item = drawPlayer.inventory[drawPlayer.selectedItem];
-				DrawHeldSword(sb, (overrideTex != null ? overrideTex : TextureAssets.Item[item.type].Value), shader, drawPlayer.itemLocation, item, drawPlayer.direction, drawPlayer.itemRotation, scale <= 0f ? item.scale : scale, lightColor, item.color, xOffset, yOffset, drawPlayer.gravDir, drawPlayer, frame, frameCount);
-				return false;
-			}
-			return true;
-		}
-
-		/*
-         * Draw a texture in a sword-like fashion. (ie only when used, centered and rotating)
-         *
-         * wepColor : weapon's tint.
-         * XOffset / YOffset : Offsets the sword's position on the X/Y axis.
-         */
-		public static void DrawHeldSword(object sb, Texture2D tex, int shader, Vector2 position, Item item, int direction, float itemRotation, float itemScale, Color lightColor = default(Color), Color wepColor = default(Color), float xOffset = 0, float yOffset = 0, float gravDir = -1f, Entity entity = null, Rectangle? frame = null, int frameCount = 1)
-		{
-			if (frame == null) { frame = new Rectangle(0, 0, tex.Width, tex.Height); }
-			if (lightColor == default(Color)) { lightColor = GetLightColor(position); }
-			xOffset *= direction;
-			SpriteEffects spriteEffect = direction == -1 ? SpriteEffects.FlipHorizontally : SpriteEffects.None;
-			if (gravDir == -1f) { yOffset *= -1; spriteEffect = spriteEffect | SpriteEffects.FlipVertically; }
-			if (entity is Player)
-			{
-				Player drawPlayer = (Player)entity; yOffset -= drawPlayer.gfxOffY;
-			}
-			else
-			if (entity is NPC)
-			{
-				NPC drawNPC = (NPC)entity; yOffset -= drawNPC.gfxOffY;
-			}
-			int drawType = item.type;
-
-			Vector2 drawPos = position - Main.screenPosition;
-			Vector2 texOrigin = new Vector2(tex.Width * 0.5f, tex.Height * 0.5f / frameCount);
-			Vector2 rotOrigin = new Vector2((texOrigin.X - texOrigin.X * (float)direction), gravDir == -1f ? 0 : tex.Height) + new Vector2(xOffset, -yOffset);
-
-			if (gravDir == -1f) //reverse gravity
-			{
-				if (sb is List<DrawData>)
-				{
-					DrawData dd = new DrawData(tex, drawPos, frame, item.GetAlpha(lightColor), itemRotation, rotOrigin, itemScale, spriteEffect, 0);
-					dd.shader = shader;
-					((List<DrawData>)sb).Add(dd);
-				}
-				else
-				if (sb is SpriteBatch) ((SpriteBatch)sb).Draw(tex, drawPos, frame, item.GetAlpha(lightColor), itemRotation, rotOrigin, itemScale, spriteEffect, 0);
-
-				if (wepColor != default(Color))
-				{
-					if (sb is List<DrawData>)
-					{
-						DrawData dd = new DrawData(tex, drawPos, frame, item.GetColor(wepColor), itemRotation, rotOrigin, itemScale, spriteEffect, 0);
-						dd.shader = shader;
-						((List<DrawData>)sb).Add(dd);
-					}
-					else
-					if (sb is SpriteBatch) ((SpriteBatch)sb).Draw(tex, drawPos, frame, item.GetColor(wepColor), itemRotation, rotOrigin, itemScale, spriteEffect, 0);
-				}
-			}
-			else //normal gravity
-			{
-				if (drawType == 425 || drawType == 507)
-				{
-					if (direction == 1) { spriteEffect = SpriteEffects.FlipVertically; } else { spriteEffect = (SpriteEffects.FlipHorizontally | SpriteEffects.FlipVertically); }
-				}
-				if (sb is List<DrawData>)
-				{
-					DrawData dd = new DrawData(tex, drawPos, frame, item.GetAlpha(lightColor), itemRotation, rotOrigin, itemScale, spriteEffect, 0);
-					dd.shader = shader;
-					((List<DrawData>)sb).Add(dd);
-				}
-				else
-				if (sb is SpriteBatch) ((SpriteBatch)sb).Draw(tex, drawPos, frame, item.GetAlpha(lightColor), itemRotation, rotOrigin, itemScale, spriteEffect, 0);
-
-				if (wepColor != default(Color))
-				{
-					if (sb is List<DrawData>)
-					{
-						DrawData dd = new DrawData(tex, drawPos, frame, item.GetColor(wepColor), itemRotation, rotOrigin, itemScale, spriteEffect, 0);
-						dd.shader = shader;
-						((List<DrawData>)sb).Add(dd);
-					}
-					else
-					if (sb is SpriteBatch) ((SpriteBatch)sb).Draw(tex, drawPos, frame, item.GetColor(wepColor), itemRotation, rotOrigin, itemScale, spriteEffect, 0);
-				}
-			}
-		}
-
-
-		public static bool DrawHeldGun(object sb, int shader, Player drawPlayer, Color lightColor = default(Color), float scale = 0f, float xOffset = 0, float yOffset = 0, bool shakeX = false, bool shakeY = false, float shakeScalarX = 1.0f, float shakeScalarY = 1.0f, Rectangle? frame = null, int frameCount = 1, Texture2D overrideTex = null)
-		{
-			if (ShouldDrawHeldItem(drawPlayer))
-			{
-				Item item = drawPlayer.inventory[drawPlayer.selectedItem];
-				DrawHeldGun(sb, (overrideTex != null ? overrideTex : TextureAssets.Item[item.type].Value), shader, drawPlayer.itemLocation, item, drawPlayer.direction, drawPlayer.itemRotation, scale <= 0f ? item.scale : scale, lightColor, item.color, xOffset, yOffset, shakeX, shakeY, shakeScalarX, shakeScalarY, drawPlayer.gravDir, drawPlayer, frame, frameCount);
-				return false;
-			}
-			return true;
-		}
-
-		/*
-         * Draws a texture in a gun-like fashion. (ie only when used and in the direction of the cursor)
-         * 
-         * direction : the direction the sprite should point. (-1 for left, 1 for right)
-         * itemRotation : Rotation of the item.
-         * itemScale : Scale of the item.
-         * lightColor : color of the light the weapon is at.
-         * wepColor : weapon's tint.
-         * XOffset / YOffset : Offsets the gun's position on the X/Y axis.
-         * shakeX / shakeY : If true, shakes the sprite on the X/Y axis.
-         * shakeScaleX / shakeScaleY : If shakeX/shakeY is true, this scales the amount it shakes by.
-         * gravDir : the direction of gravity.
-         * entity : If drawing for a player or npc, the instance of them. (can be null)
-         */
-		public static void DrawHeldGun(object sb, Texture2D tex, int shader, Vector2 position, Item item, int direction, float itemRotation, float itemScale, Color lightColor = default(Color), Color wepColor = default(Color), float xOffset = 0, float yOffset = 0, bool shakeX = false, bool shakeY = false, float shakeScalarX = 1.0f, float shakeScalarY = 1.0f, float gravDir = 1f, Entity entity = null, Rectangle? frame = null, int frameCount = 1)
-		{
-			if (frame == null) { frame = new Rectangle(0, 0, tex.Width, tex.Height); }
-			if (lightColor == default(Color)) { lightColor = GetLightColor(position); }
-			SpriteEffects spriteEffect = direction == -1 ? SpriteEffects.FlipHorizontally : SpriteEffects.None;
-			if (gravDir == -1f) { yOffset *= -1; spriteEffect = spriteEffect | SpriteEffects.FlipVertically; }
-			int type = item.type;
-			int fakeType = type;
-			Vector2 texOrigin = new Vector2((float)(tex.Width / 2), (float)(tex.Height / 2) / frameCount);
-			if (entity is Player)
-			{
-				Player drawPlayer = (Player)entity; yOffset += drawPlayer.gfxOffY;
-			}
-			else
-			if (entity is NPC)
-			{
-				NPC drawNPC = (NPC)entity; yOffset += drawNPC.gfxOffY;
-			}
-			Vector2 rotOrigin = new Vector2(-(float)xOffset, ((float)(tex.Height / 2) / frameCount) - yOffset);
-			if (direction == -1)
-			{
-				rotOrigin = new Vector2((float)(tex.Width + xOffset), ((float)(tex.Height / 2) / frameCount) - yOffset);
-			}
-			Vector2 pos = new Vector2((float)((int)(position.X - Main.screenPosition.X + texOrigin.X)), (float)((int)(position.Y - Main.screenPosition.Y + texOrigin.Y)));
-
-			if (shakeX) { pos.X += shakeScalarX * (Main.rand.Next(-5, 6) / 9f); }
-			if (shakeY) { pos.Y += shakeScalarY * (Main.rand.Next(-5, 6) / 9f); }
-
-			if (sb is List<DrawData>)
-			{
-				DrawData dd = new DrawData(tex, pos, frame, item.GetAlpha(lightColor), itemRotation, rotOrigin, itemScale, spriteEffect, 0);
-				dd.shader = shader;
-				((List<DrawData>)sb).Add(dd);
-			}
-			else
-			if (sb is SpriteBatch) ((SpriteBatch)sb).Draw(tex, pos, frame, item.GetAlpha(lightColor), itemRotation, rotOrigin, itemScale, spriteEffect, 0);
-
-			if (wepColor != default(Color))
-			{
-				if (sb is List<DrawData>)
-				{
-					DrawData dd = new DrawData(tex, pos, frame, item.GetColor(wepColor), itemRotation, rotOrigin, itemScale, spriteEffect, 0);
-					dd.shader = shader;
-					((List<DrawData>)sb).Add(dd);
-				}
-				else
-				if (sb is SpriteBatch) ((SpriteBatch)sb).Draw(tex, pos, frame, item.GetColor(wepColor), itemRotation, rotOrigin, itemScale, spriteEffect, 0);
-			}
-			try { if (type != fakeType) { item.type = type; } }
-			catch { }
-		}
-
+		/// Returns true if the requirements for drawing the player's held item are satisfied.+		///</summary>
+		public static bool ShouldDrawHeldItem(Player drawPlayer)
+		{
+			return ShouldDrawHeldItem(drawPlayer.inventory[drawPlayer.selectedItem], drawPlayer.itemAnimation, drawPlayer.wet, drawPlayer.dead);
+		}
+
+		/*
+         * Returns true if the requirements for drawing the held item are satisfied.
+         * 
+         * isDead : should be false, is for players mostly.
+         */
+		public static bool ShouldDrawHeldItem(Item item, int itemAnimation, bool isWet, bool isDead = false)
+		{
+			return ((itemAnimation > 0 || item.holdStyle > 0) && item.type > ItemID.None && !isDead && !item.noUseGraphic && (!isWet || !item.noWet));
+		}
+
+		/*
+         * Draw a weapon in a sword-like fashion. (ie only when used, centered and rotating)
+         * 
+         * Returns : the value for LetDraw.
+         * wepColor : weapon's tint.
+         * XOffset / YOffset : Offsets the sword's position on the X/Y axis.
+         */
+		public static bool DrawHeldSword(object sb, int shader, Player drawPlayer, Color lightColor = default(Color), float scale = 0f, float xOffset = 0, float yOffset = 0, Rectangle? frame = null, int frameCount = 1, Texture2D overrideTex = null)
+		{
+			if (ShouldDrawHeldItem(drawPlayer))
+			{
+				Item item = drawPlayer.inventory[drawPlayer.selectedItem];
+				DrawHeldSword(sb, (overrideTex != null ? overrideTex : TextureAssets.Item[item.type].Value), shader, drawPlayer.itemLocation, item, drawPlayer.direction, drawPlayer.itemRotation, scale <= 0f ? item.scale : scale, lightColor, item.color, xOffset, yOffset, drawPlayer.gravDir, drawPlayer, frame, frameCount);
+				return false;
+			}
+			return true;
+		}
+
+		/*
+         * Draw a texture in a sword-like fashion. (ie only when used, centered and rotating)
+         *
+         * wepColor : weapon's tint.
+         * XOffset / YOffset : Offsets the sword's position on the X/Y axis.
+         */
+		public static void DrawHeldSword(object sb, Texture2D tex, int shader, Vector2 position, Item item, int direction, float itemRotation, float itemScale, Color lightColor = default(Color), Color wepColor = default(Color), float xOffset = 0, float yOffset = 0, float gravDir = -1f, Entity entity = null, Rectangle? frame = null, int frameCount = 1)
+		{
+			if (frame == null) { frame = new Rectangle(0, 0, tex.Width, tex.Height); }
+			if (lightColor == default(Color)) { lightColor = GetLightColor(position); }
+			xOffset *= direction;
+			SpriteEffects spriteEffect = direction == -1 ? SpriteEffects.FlipHorizontally : SpriteEffects.None;
+			if (gravDir == -1f) { yOffset *= -1; spriteEffect = spriteEffect | SpriteEffects.FlipVertically; }
+			if (entity is Player)
+			{
+				Player drawPlayer = (Player)entity; yOffset -= drawPlayer.gfxOffY;
+			}
+			else
+			if (entity is NPC)
+			{
+				NPC drawNPC = (NPC)entity; yOffset -= drawNPC.gfxOffY;
+			}
+			int drawType = item.type;
+
+			Vector2 drawPos = position - Main.screenPosition;
+			Vector2 texOrigin = new Vector2(tex.Width * 0.5f, tex.Height * 0.5f / frameCount);
+			Vector2 rotOrigin = new Vector2((texOrigin.X - texOrigin.X * (float)direction), gravDir == -1f ? 0 : tex.Height) + new Vector2(xOffset, -yOffset);
+
+			if (gravDir == -1f) //reverse gravity
+			{
+				if (sb is List<DrawData>)
+				{
+					DrawData dd = new DrawData(tex, drawPos, frame, item.GetAlpha(lightColor), itemRotation, rotOrigin, itemScale, spriteEffect, 0);
+					dd.shader = shader;
+					((List<DrawData>)sb).Add(dd);
+				}
+				else
+				if (sb is SpriteBatch) ((SpriteBatch)sb).Draw(tex, drawPos, frame, item.GetAlpha(lightColor), itemRotation, rotOrigin, itemScale, spriteEffect, 0);
+
+				if (wepColor != default(Color))
+				{
+					if (sb is List<DrawData>)
+					{
+						DrawData dd = new DrawData(tex, drawPos, frame, item.GetColor(wepColor), itemRotation, rotOrigin, itemScale, spriteEffect, 0);
+						dd.shader = shader;
+						((List<DrawData>)sb).Add(dd);
+					}
+					else
+					if (sb is SpriteBatch) ((SpriteBatch)sb).Draw(tex, drawPos, frame, item.GetColor(wepColor), itemRotation, rotOrigin, itemScale, spriteEffect, 0);
+				}
+			}
+			else //normal gravity
+			{
+				if (drawType == 425 || drawType == 507)
+				{
+					if (direction == 1) { spriteEffect = SpriteEffects.FlipVertically; } else { spriteEffect = (SpriteEffects.FlipHorizontally | SpriteEffects.FlipVertically); }
+				}
+				if (sb is List<DrawData>)
+				{
+					DrawData dd = new DrawData(tex, drawPos, frame, item.GetAlpha(lightColor), itemRotation, rotOrigin, itemScale, spriteEffect, 0);
+					dd.shader = shader;
+					((List<DrawData>)sb).Add(dd);
+				}
+				else
+				if (sb is SpriteBatch) ((SpriteBatch)sb).Draw(tex, drawPos, frame, item.GetAlpha(lightColor), itemRotation, rotOrigin, itemScale, spriteEffect, 0);
+
+				if (wepColor != default(Color))
+				{
+					if (sb is List<DrawData>)
+					{
+						DrawData dd = new DrawData(tex, drawPos, frame, item.GetColor(wepColor), itemRotation, rotOrigin, itemScale, spriteEffect, 0);
+						dd.shader = shader;
+						((List<DrawData>)sb).Add(dd);
+					}
+					else
+					if (sb is SpriteBatch) ((SpriteBatch)sb).Draw(tex, drawPos, frame, item.GetColor(wepColor), itemRotation, rotOrigin, itemScale, spriteEffect, 0);
+				}
+			}
+		}
+
+
+		public static bool DrawHeldGun(object sb, int shader, Player drawPlayer, Color lightColor = default(Color), float scale = 0f, float xOffset = 0, float yOffset = 0, bool shakeX = false, bool shakeY = false, float shakeScalarX = 1.0f, float shakeScalarY = 1.0f, Rectangle? frame = null, int frameCount = 1, Texture2D overrideTex = null)
+		{
+			if (ShouldDrawHeldItem(drawPlayer))
+			{
+				Item item = drawPlayer.inventory[drawPlayer.selectedItem];
+				DrawHeldGun(sb, (overrideTex != null ? overrideTex : TextureAssets.Item[item.type].Value), shader, drawPlayer.itemLocation, item, drawPlayer.direction, drawPlayer.itemRotation, scale <= 0f ? item.scale : scale, lightColor, item.color, xOffset, yOffset, shakeX, shakeY, shakeScalarX, shakeScalarY, drawPlayer.gravDir, drawPlayer, frame, frameCount);
+				return false;
+			}
+			return true;
+		}
+
+		/*
+         * Draws a texture in a gun-like fashion. (ie only when used and in the direction of the cursor)
+         * 
+         * direction : the direction the sprite should point. (-1 for left, 1 for right)
+         * itemRotation : Rotation of the item.
+         * itemScale : Scale of the item.
+         * lightColor : color of the light the weapon is at.
+         * wepColor : weapon's tint.
+         * XOffset / YOffset : Offsets the gun's position on the X/Y axis.
+         * shakeX / shakeY : If true, shakes the sprite on the X/Y axis.
+         * shakeScaleX / shakeScaleY : If shakeX/shakeY is true, this scales the amount it shakes by.
+         * gravDir : the direction of gravity.
+         * entity : If drawing for a player or npc, the instance of them. (can be null)
+         */
+		public static void DrawHeldGun(object sb, Texture2D tex, int shader, Vector2 position, Item item, int direction, float itemRotation, float itemScale, Color lightColor = default(Color), Color wepColor = default(Color), float xOffset = 0, float yOffset = 0, bool shakeX = false, bool shakeY = false, float shakeScalarX = 1.0f, float shakeScalarY = 1.0f, float gravDir = 1f, Entity entity = null, Rectangle? frame = null, int frameCount = 1)
+		{
+			if (frame == null) { frame = new Rectangle(0, 0, tex.Width, tex.Height); }
+			if (lightColor == default(Color)) { lightColor = GetLightColor(position); }
+			SpriteEffects spriteEffect = direction == -1 ? SpriteEffects.FlipHorizontally : SpriteEffects.None;
+			if (gravDir == -1f) { yOffset *= -1; spriteEffect = spriteEffect | SpriteEffects.FlipVertically; }
+			int type = item.type;
+			int fakeType = type;
+			Vector2 texOrigin = new Vector2((float)(tex.Width / 2), (float)(tex.Height / 2) / frameCount);
+			if (entity is Player)
+			{
+				Player drawPlayer = (Player)entity; yOffset += drawPlayer.gfxOffY;
+			}
+			else
+			if (entity is NPC)
+			{
+				NPC drawNPC = (NPC)entity; yOffset += drawNPC.gfxOffY;
+			}
+			Vector2 rotOrigin = new Vector2(-(float)xOffset, ((float)(tex.Height / 2) / frameCount) - yOffset);
+			if (direction == -1)
+			{
+				rotOrigin = new Vector2((float)(tex.Width + xOffset), ((float)(tex.Height / 2) / frameCount) - yOffset);
+			}
+			Vector2 pos = new Vector2((float)((int)(position.X - Main.screenPosition.X + texOrigin.X)), (float)((int)(position.Y - Main.screenPosition.Y + texOrigin.Y)));
+
+			if (shakeX) { pos.X += shakeScalarX * (Main.rand.Next(-5, 6) / 9f); }
+			if (shakeY) { pos.Y += shakeScalarY * (Main.rand.Next(-5, 6) / 9f); }
+
+			if (sb is List<DrawData>)
+			{
+				DrawData dd = new DrawData(tex, pos, frame, item.GetAlpha(lightColor), itemRotation, rotOrigin, itemScale, spriteEffect, 0);
+				dd.shader = shader;
+				((List<DrawData>)sb).Add(dd);
+			}
+			else
+			if (sb is SpriteBatch) ((SpriteBatch)sb).Draw(tex, pos, frame, item.GetAlpha(lightColor), itemRotation, rotOrigin, itemScale, spriteEffect, 0);
+
+			if (wepColor != default(Color))
+			{
+				if (sb is List<DrawData>)
+				{
+					DrawData dd = new DrawData(tex, pos, frame, item.GetColor(wepColor), itemRotation, rotOrigin, itemScale, spriteEffect, 0);
+					dd.shader = shader;
+					((List<DrawData>)sb).Add(dd);
+				}
+				else
+				if (sb is SpriteBatch) ((SpriteBatch)sb).Draw(tex, pos, frame, item.GetColor(wepColor), itemRotation, rotOrigin, itemScale, spriteEffect, 0);
+			}
+			try { if (type != fakeType) { item.type = type; } }
+			catch { }
+		}
+
 		///<summary>
-		/// Draws the given texture in a spear-like fashion (texture is oriented at the upper-right corner) using the projectile provided.
-		///</summary>
-		public static void DrawProjectileSpear(object sb, Texture2D texture, int shader, Projectile p, Color? overrideColor = null, float offsetX = 0f, float offsetY = 0f)
-		{
-			offsetX += (-texture.Width * 0.5f);
-			Color lightColor = overrideColor != null ? (Color)overrideColor : p.GetAlpha(GetLightColor(Main.player[p.owner].Center));
-			Vector2 origin = new Vector2((float)texture.Width * 0.5f, (float)texture.Height * 0.5f);
-			offsetY -= Main.player[p.owner].gfxOffY;
-			Vector2 offset = Utility.RotateVector(p.Center, p.Center + new Vector2(p.direction == -1 ? offsetX : offsetY, p.direction == 1 ? offsetX : offsetY), p.rotation - 2.355f) - p.Center;
-			if (sb is List<DrawData>)
-			{
-				DrawData dd = new DrawData(texture, p.Center - Main.screenPosition + offset, new Rectangle(0, 0, texture.Width, texture.Height), lightColor, p.rotation, origin, p.scale, p.direction == -1 ? SpriteEffects.FlipHorizontally : SpriteEffects.None, 0);
-				dd.shader = shader;
-				((List<DrawData>)sb).Add(dd);
-			}
-			else
-			if (sb is SpriteBatch) ((SpriteBatch)sb).Draw(texture, p.Center - Main.screenPosition + offset, new Rectangle(0, 0, texture.Width, texture.Height), lightColor, p.rotation, origin, p.scale, p.direction == -1 ? SpriteEffects.FlipHorizontally : SpriteEffects.None, 0);
-		}
-
-		public static void DrawAura(object sb, Texture2D texture, int shader, Entity codable, float auraPercent, float distanceScalar = 1f, float offsetX = 0f, float offsetY = 0f, Color? overrideColor = null)
-		{
-			int frameCount = (codable is NPC ? Main.npcFrameCount[((NPC)codable).type] : 1);
-			Rectangle frame = (codable is NPC ? ((NPC)codable).frame : new Rectangle(0, 0, texture.Height, texture.Width));
-			float scale = (codable is NPC ? ((NPC)codable).scale : ((Projectile)codable).scale);
-			float rotation = (codable is NPC ? ((NPC)codable).rotation : ((Projectile)codable).rotation);
-			int spriteDirection = (codable is NPC ? ((NPC)codable).spriteDirection : ((Projectile)codable).spriteDirection);
-			float offsetY2 = (codable is NPC ? ((NPC)codable).gfxOffY : 0f);
-			DrawAura(sb, texture, shader, codable.position + new Vector2(0f, offsetY2), codable.width, codable.height, auraPercent, distanceScalar, scale, rotation, spriteDirection, frameCount, frame, offsetX, offsetY, overrideColor);
-		}
-
-		public static void DrawAura(object sb, Texture2D texture, int shader, Vector2 position, int width, int height, float auraPercent, float distanceScalar = 1f, float scale = 1f, float rotation = 0f, int direction = 0, int framecount = 1, Rectangle frame = default(Rectangle), float offsetX = 0f, float offsetY = 0f, Color? overrideColor = null)
-		{
-			Color lightColor = overrideColor != null ? (Color)overrideColor : GetLightColor(position + new Vector2(width * 0.5f, height * 0.5f));
-			float percentHalf = auraPercent * 5f * distanceScalar;
-			float percentLight = MathHelper.Lerp(0.8f, 0.2f, auraPercent);
-			lightColor.R = (byte)(lightColor.R * percentLight);
-			lightColor.G = (byte)(lightColor.G * percentLight);
-			lightColor.B = (byte)(lightColor.B * percentLight);
-			lightColor.A = (byte)(lightColor.A * percentLight);
-			Vector2 position2 = position;
-			for (int m = 0; m < 4; m++)
-			{
-				float offX = offsetX;
-				float offY = offsetY;
-				switch (m)
-				{
-					case 0: offX += percentHalf; break;
-					case 1: offX -= percentHalf; break;
-					case 2: offY += percentHalf; break;
-					case 3: offY -= percentHalf; break;
-				}
-				position2 = new Vector2(position.X + offX, position.Y + offY);
-				DrawTexture(sb, texture, shader, position2, width, height, scale, rotation, direction, framecount, frame, lightColor);
-			}
-		}
-
-		public static void DrawYoyoLine(SpriteBatch sb, Projectile projectile, Texture2D overrideTex = null, Color? overrideColor = null)
-		{
-			DrawYoyoLine(sb, projectile, Main.player[projectile.owner], projectile.Center, Main.player[projectile.owner].MountedCenter, overrideTex, overrideColor);
-		}
-
-		public static void DrawYoyoLine(SpriteBatch sb, Projectile projectile, Entity owner, Vector2 yoyoLoc, Vector2 connectionLoc, Texture2D overrideTex = null, Color? overrideColor = null)
-		{
-			Vector2 mountedCenter = connectionLoc;
-			if (owner is Player) mountedCenter.Y += Main.player[projectile.owner].gfxOffY;
-			float centerDistX = yoyoLoc.X - mountedCenter.X;
-			float centerDistY = yoyoLoc.Y - mountedCenter.Y;
-			Math.Sqrt((double)(centerDistX * centerDistX + centerDistY * centerDistY));
-			float rotation = (float)Math.Atan2((double)centerDistY, (double)centerDistX) - 1.57f;
-			if (owner is Player && !projectile.counterweight)
-			{
-				int projDir = -1;
-				if (projectile.position.X + (float)(projectile.width / 2) < Main.player[projectile.owner].position.X + (float)(Main.player[projectile.owner].width / 2)) projDir = 1;
-				projDir *= -1;
-				((Player)owner).itemRotation = (float)Math.Atan2((double)(centerDistY * (float)projDir), (double)(centerDistX * (float)projDir));
-			}
-			bool flag = true;
-			if (centerDistX == 0f && centerDistY == 0f) { flag = false; }
-			else
-			{
-				float sqrtCenter = (float)Math.Sqrt((double)(centerDistX * centerDistX + centerDistY * centerDistY));
-				sqrtCenter = 12f / sqrtCenter;
-				centerDistX *= sqrtCenter;
-				centerDistY *= sqrtCenter;
-				mountedCenter.X -= centerDistX * 0.1f;
-				mountedCenter.Y -= centerDistY * 0.1f;
-				centerDistX = yoyoLoc.X - mountedCenter.X;
-				centerDistY = yoyoLoc.Y - mountedCenter.Y;
-			}
-			while (flag)
-			{
-				float textureHeight = 12f;
-				float sqrtCenter = (float)Math.Sqrt((double)(centerDistX * centerDistX + centerDistY * centerDistY));
-				float sqrtCenter2 = sqrtCenter;
-				if (float.IsNaN(sqrtCenter) || float.IsNaN(sqrtCenter2)) { flag = false; }
-				else
-				{
-					if (sqrtCenter < 20f) { textureHeight = sqrtCenter - 8f; flag = false; }
-					sqrtCenter = 12f / sqrtCenter;
-					centerDistX *= sqrtCenter;
-					centerDistY *= sqrtCenter;
-					mountedCenter.X += centerDistX;
-					mountedCenter.Y += centerDistY;
-					centerDistX = yoyoLoc.X - mountedCenter.X;
-					centerDistY = yoyoLoc.Y - mountedCenter.Y;
-					if (sqrtCenter2 > 12f)
-					{
-						float scalar = 0.3f;
-						float velocityAverage = Math.Abs(projectile.velocity.X) + Math.Abs(projectile.velocity.Y);
-						if (velocityAverage > 16f) velocityAverage = 16f;
-						velocityAverage = 1f - velocityAverage / 16f;
-						scalar *= velocityAverage;
-						velocityAverage = sqrtCenter2 / 80f;
-						if (velocityAverage > 1f) velocityAverage = 1f;
-						scalar *= velocityAverage;
-						if (scalar < 0f) scalar = 0f;
-						scalar *= velocityAverage;
-						scalar *= 0.5f;
-						if (centerDistY > 0f)
-						{
-							centerDistY *= 1f + scalar;
-							centerDistX *= 1f - scalar;
-						}
-						else
-						{
-							velocityAverage = Math.Abs(projectile.velocity.X) / 3f;
-							if (velocityAverage > 1f) velocityAverage = 1f;
-							velocityAverage -= 0.5f;
-							scalar *= velocityAverage;
-							if (scalar > 0f) scalar *= 2f;
-							centerDistY *= 1f + scalar;
-							centerDistX *= 1f - scalar;
-						}
-					}
-					rotation = (float)Math.Atan2((double)centerDistY, (double)centerDistX) - 1.57f;
-					int stringColor = Main.player[projectile.owner].stringColor;
-					Color color = (overrideColor != null && stringColor <= 0 ? (Color)overrideColor : WorldGen.paintColor(stringColor));
-					if (color.R < 75) color.R = 75; if (color.G < 75) color.G = 75; if (color.B < 75) color.B = 75;
-					if (stringColor == 13) { color = new Color(20, 20, 20); }
-					else if (stringColor == 14 || stringColor == 0) { color = new Color(200, 200, 200); }
-					else if (stringColor == 28) { color = new Color(163, 116, 91); }
-					else if (stringColor == 27) { color = new Color(Main.DiscoR, Main.DiscoG, Main.DiscoB); }
-					color.A = (byte)((float)color.A * 0.4f);
-					float colorScalar = 0.5f;
-					if (overrideColor == null)
-					{
-						color = Lighting.GetColor((int)mountedCenter.X / 16, (int)(mountedCenter.Y / 16f), color);
-						color = new Microsoft.Xna.Framework.Color((int)((byte)((float)color.R * colorScalar)), (int)((byte)((float)color.G * colorScalar)), (int)((byte)((float)color.B * colorScalar)), (int)((byte)((float)color.A * colorScalar)));
-					}
-					Texture2D tex = (overrideTex != null ? overrideTex : TextureAssets.FishingLine.Value);
-					Vector2 texCenter = new Vector2(tex.Width * 0.5f, tex.Height * 0.5f);
-					Main.spriteBatch.Draw(TextureAssets.FishingLine.Value, new Vector2(mountedCenter.X - Main.screenPosition.X + texCenter.X, mountedCenter.Y - Main.screenPosition.Y + texCenter.Y) - new Vector2(6f, 0f), new Microsoft.Xna.Framework.Rectangle?(new Microsoft.Xna.Framework.Rectangle(0, 0, tex.Width, (int)textureHeight)), color, rotation, new Vector2((float)tex.Width * 0.5f, 0f), 1f, SpriteEffects.None, 0f);
-				}
-			}
-		}
-
+		/// Draws the given texture in a spear-like fashion (texture is oriented at the upper-right corner) using the projectile provided.+		///</summary>
+		public static void DrawProjectileSpear(object sb, Texture2D texture, int shader, Projectile p, Color? overrideColor = null, float offsetX = 0f, float offsetY = 0f)
+		{
+			offsetX += (-texture.Width * 0.5f);
+			Color lightColor = overrideColor != null ? (Color)overrideColor : p.GetAlpha(GetLightColor(Main.player[p.owner].Center));
+			Vector2 origin = new Vector2((float)texture.Width * 0.5f, (float)texture.Height * 0.5f);
+			offsetY -= Main.player[p.owner].gfxOffY;
+			Vector2 offset = Utility.RotateVector(p.Center, p.Center + new Vector2(p.direction == -1 ? offsetX : offsetY, p.direction == 1 ? offsetX : offsetY), p.rotation - 2.355f) - p.Center;
+			if (sb is List<DrawData>)
+			{
+				DrawData dd = new DrawData(texture, p.Center - Main.screenPosition + offset, new Rectangle(0, 0, texture.Width, texture.Height), lightColor, p.rotation, origin, p.scale, p.direction == -1 ? SpriteEffects.FlipHorizontally : SpriteEffects.None, 0);
+				dd.shader = shader;
+				((List<DrawData>)sb).Add(dd);
+			}
+			else
+			if (sb is SpriteBatch) ((SpriteBatch)sb).Draw(texture, p.Center - Main.screenPosition + offset, new Rectangle(0, 0, texture.Width, texture.Height), lightColor, p.rotation, origin, p.scale, p.direction == -1 ? SpriteEffects.FlipHorizontally : SpriteEffects.None, 0);
+		}
+
+		public static void DrawAura(object sb, Texture2D texture, int shader, Entity codable, float auraPercent, float distanceScalar = 1f, float offsetX = 0f, float offsetY = 0f, Color? overrideColor = null)
+		{
+			int frameCount = (codable is NPC ? Main.npcFrameCount[((NPC)codable).type] : 1);
+			Rectangle frame = (codable is NPC ? ((NPC)codable).frame : new Rectangle(0, 0, texture.Height, texture.Width));
+			float scale = (codable is NPC ? ((NPC)codable).scale : ((Projectile)codable).scale);
+			float rotation = (codable is NPC ? ((NPC)codable).rotation : ((Projectile)codable).rotation);
+			int spriteDirection = (codable is NPC ? ((NPC)codable).spriteDirection : ((Projectile)codable).spriteDirection);
+			float offsetY2 = (codable is NPC ? ((NPC)codable).gfxOffY : 0f);
+			DrawAura(sb, texture, shader, codable.position + new Vector2(0f, offsetY2), codable.width, codable.height, auraPercent, distanceScalar, scale, rotation, spriteDirection, frameCount, frame, offsetX, offsetY, overrideColor);
+		}
+
+		public static void DrawAura(object sb, Texture2D texture, int shader, Vector2 position, int width, int height, float auraPercent, float distanceScalar = 1f, float scale = 1f, float rotation = 0f, int direction = 0, int framecount = 1, Rectangle frame = default(Rectangle), float offsetX = 0f, float offsetY = 0f, Color? overrideColor = null)
+		{
+			Color lightColor = overrideColor != null ? (Color)overrideColor : GetLightColor(position + new Vector2(width * 0.5f, height * 0.5f));
+			float percentHalf = auraPercent * 5f * distanceScalar;
+			float percentLight = MathHelper.Lerp(0.8f, 0.2f, auraPercent);
+			lightColor.R = (byte)(lightColor.R * percentLight);
+			lightColor.G = (byte)(lightColor.G * percentLight);
+			lightColor.B = (byte)(lightColor.B * percentLight);
+			lightColor.A = (byte)(lightColor.A * percentLight);
+			Vector2 position2 = position;
+			for (int m = 0; m < 4; m++)
+			{
+				float offX = offsetX;
+				float offY = offsetY;
+				switch (m)
+				{
+					case 0: offX += percentHalf; break;
+					case 1: offX -= percentHalf; break;
+					case 2: offY += percentHalf; break;
+					case 3: offY -= percentHalf; break;
+				}
+				position2 = new Vector2(position.X + offX, position.Y + offY);
+				DrawTexture(sb, texture, shader, position2, width, height, scale, rotation, direction, framecount, frame, lightColor);
+			}
+		}
+
+		public static void DrawYoyoLine(SpriteBatch sb, Projectile projectile, Texture2D overrideTex = null, Color? overrideColor = null)
+		{
+			DrawYoyoLine(sb, projectile, Main.player[projectile.owner], projectile.Center, Main.player[projectile.owner].MountedCenter, overrideTex, overrideColor);
+		}
+
+		public static void DrawYoyoLine(SpriteBatch sb, Projectile projectile, Entity owner, Vector2 yoyoLoc, Vector2 connectionLoc, Texture2D overrideTex = null, Color? overrideColor = null)
+		{
+			Vector2 mountedCenter = connectionLoc;
+			if (owner is Player) mountedCenter.Y += Main.player[projectile.owner].gfxOffY;
+			float centerDistX = yoyoLoc.X - mountedCenter.X;
+			float centerDistY = yoyoLoc.Y - mountedCenter.Y;
+			Math.Sqrt((double)(centerDistX * centerDistX + centerDistY * centerDistY));
+			float rotation = (float)Math.Atan2((double)centerDistY, (double)centerDistX) - 1.57f;
+			if (owner is Player && !projectile.counterweight)
+			{
+				int projDir = -1;
+				if (projectile.position.X + (float)(projectile.width / 2) < Main.player[projectile.owner].position.X + (float)(Main.player[projectile.owner].width / 2)) projDir = 1;
+				projDir *= -1;
+				((Player)owner).itemRotation = (float)Math.Atan2((double)(centerDistY * (float)projDir), (double)(centerDistX * (float)projDir));
+			}
+			bool flag = true;
+			if (centerDistX == 0f && centerDistY == 0f) { flag = false; }
+			else
+			{
+				float sqrtCenter = (float)Math.Sqrt((double)(centerDistX * centerDistX + centerDistY * centerDistY));
+				sqrtCenter = 12f / sqrtCenter;
+				centerDistX *= sqrtCenter;
+				centerDistY *= sqrtCenter;
+				mountedCenter.X -= centerDistX * 0.1f;
+				mountedCenter.Y -= centerDistY * 0.1f;
+				centerDistX = yoyoLoc.X - mountedCenter.X;
+				centerDistY = yoyoLoc.Y - mountedCenter.Y;
+			}
+			while (flag)
+			{
+				float textureHeight = 12f;
+				float sqrtCenter = (float)Math.Sqrt((double)(centerDistX * centerDistX + centerDistY * centerDistY));
+				float sqrtCenter2 = sqrtCenter;
+				if (float.IsNaN(sqrtCenter) || float.IsNaN(sqrtCenter2)) { flag = false; }
+				else
+				{
+					if (sqrtCenter < 20f) { textureHeight = sqrtCenter - 8f; flag = false; }
+					sqrtCenter = 12f / sqrtCenter;
+					centerDistX *= sqrtCenter;
+					centerDistY *= sqrtCenter;
+					mountedCenter.X += centerDistX;
+					mountedCenter.Y += centerDistY;
+					centerDistX = yoyoLoc.X - mountedCenter.X;
+					centerDistY = yoyoLoc.Y - mountedCenter.Y;
+					if (sqrtCenter2 > 12f)
+					{
+						float scalar = 0.3f;
+						float velocityAverage = Math.Abs(projectile.velocity.X) + Math.Abs(projectile.velocity.Y);
+						if (velocityAverage > 16f) velocityAverage = 16f;
+						velocityAverage = 1f - velocityAverage / 16f;
+						scalar *= velocityAverage;
+						velocityAverage = sqrtCenter2 / 80f;
+						if (velocityAverage > 1f) velocityAverage = 1f;
+						scalar *= velocityAverage;
+						if (scalar < 0f) scalar = 0f;
+						scalar *= velocityAverage;
+						scalar *= 0.5f;
+						if (centerDistY > 0f)
+						{
+							centerDistY *= 1f + scalar;
+							centerDistX *= 1f - scalar;
+						}
+						else
+						{
+							velocityAverage = Math.Abs(projectile.velocity.X) / 3f;
+							if (velocityAverage > 1f) velocityAverage = 1f;
+							velocityAverage -= 0.5f;
+							scalar *= velocityAverage;
+							if (scalar > 0f) scalar *= 2f;
+							centerDistY *= 1f + scalar;
+							centerDistX *= 1f - scalar;
+						}
+					}
+					rotation = (float)Math.Atan2((double)centerDistY, (double)centerDistX) - 1.57f;
+					int stringColor = Main.player[projectile.owner].stringColor;
+					Color color = (overrideColor != null && stringColor <= 0 ? (Color)overrideColor : WorldGen.paintColor(stringColor));
+					if (color.R < 75) color.R = 75; if (color.G < 75) color.G = 75; if (color.B < 75) color.B = 75;
+					if (stringColor == 13) { color = new Color(20, 20, 20); }
+					else if (stringColor == 14 || stringColor == 0) { color = new Color(200, 200, 200); }
+					else if (stringColor == 28) { color = new Color(163, 116, 91); }
+					else if (stringColor == 27) { color = new Color(Main.DiscoR, Main.DiscoG, Main.DiscoB); }
+					color.A = (byte)((float)color.A * 0.4f);
+					float colorScalar = 0.5f;
+					if (overrideColor == null)
+					{
+						color = Lighting.GetColor((int)mountedCenter.X / 16, (int)(mountedCenter.Y / 16f), color);
+						color = new Microsoft.Xna.Framework.Color((int)((byte)((float)color.R * colorScalar)), (int)((byte)((float)color.G * colorScalar)), (int)((byte)((float)color.B * colorScalar)), (int)((byte)((float)color.A * colorScalar)));
+					}
+					Texture2D tex = (overrideTex != null ? overrideTex : TextureAssets.FishingLine.Value);
+					Vector2 texCenter = new Vector2(tex.Width * 0.5f, tex.Height * 0.5f);
+					Main.spriteBatch.Draw(TextureAssets.FishingLine.Value, new Vector2(mountedCenter.X - Main.screenPosition.X + texCenter.X, mountedCenter.Y - Main.screenPosition.Y + texCenter.Y) - new Vector2(6f, 0f), new Microsoft.Xna.Framework.Rectangle?(new Microsoft.Xna.Framework.Rectangle(0, 0, tex.Width, (int)textureHeight)), color, rotation, new Vector2((float)tex.Width * 0.5f, 0f), 1f, SpriteEffects.None, 0f);
+				}
+			}
+		}
+
 		///<summary>
-		/// Draws a fishing line from the given projectile bobber to the player owning it.
-		///</summary>
-		public static void DrawFishingLine(SpriteBatch sb, Projectile projectile, Vector2 rodLoc, Vector2 bobberLoc, Texture2D overrideTex = null, Color? overrideColor = null)
-		{
-			Player player = Main.player[projectile.owner];
-			if (projectile.bobber && Main.player[projectile.owner].inventory[Main.player[projectile.owner].selectedItem].holdStyle > 0)
-			{
-				float mountedCenterX = player.MountedCenter.X;
-				float mountedCenterY = player.MountedCenter.Y;
-				mountedCenterY += Main.player[projectile.owner].gfxOffY;
-				int type = Main.player[projectile.owner].inventory[Main.player[projectile.owner].selectedItem].type;
-				float gravDir = Main.player[projectile.owner].gravDir;
-
-				mountedCenterX += (float)(rodLoc.X * Main.player[projectile.owner].direction);
-				if (Main.player[projectile.owner].direction < 0) mountedCenterX -= 13f;
-				mountedCenterY -= rodLoc.Y * gravDir;
-
-				if (gravDir == -1f) mountedCenterY -= 12f;
-				Vector2 mountedCenter = new Vector2(mountedCenterX, mountedCenterY);
-				mountedCenter = Main.player[projectile.owner].RotatedRelativePoint(mountedCenter + new Vector2(8f), true) - new Vector2(8f);
-				float projLineCenterX = projectile.position.X + (float)projectile.width * 0.5f - mountedCenter.X;
-				float projLineCenterY = projectile.position.Y + (float)projectile.height * 0.5f - mountedCenter.Y;
-				projLineCenterX += bobberLoc.X; projLineCenterY += bobberLoc.Y;
-				Math.Sqrt((double)(projLineCenterX * projLineCenterX + projLineCenterY * projLineCenterY));
-				float rotation2 = (float)Math.Atan2((double)projLineCenterY, (double)projLineCenterX) - 1.57f;
-				bool flag2 = true;
-				if (projLineCenterX == 0f && projLineCenterY == 0f) { flag2 = false; }
-				else
-				{
-					float num15 = (float)Math.Sqrt((double)(projLineCenterX * projLineCenterX + projLineCenterY * projLineCenterY));
-					num15 = 12f / num15;
-					projLineCenterX *= num15;
-					projLineCenterY *= num15;
-					mountedCenter.X -= projLineCenterX;
-					mountedCenter.Y -= projLineCenterY;
-					projLineCenterX = projectile.position.X + (float)projectile.width * 0.5f - mountedCenter.X;
-					projLineCenterY = projectile.position.Y + (float)projectile.height * 0.5f - mountedCenter.Y;
-				}
-				while (flag2)
-				{
-					float num16 = 12f;
-					float num17 = (float)Math.Sqrt((double)(projLineCenterX * projLineCenterX + projLineCenterY * projLineCenterY));
-					float num18 = num17;
-					if (float.IsNaN(num17) || float.IsNaN(num18)) { flag2 = false; }
-					else
-					{
-						if (num17 < 20f)
-						{
-							num16 = num17 - 8f;
-							flag2 = false;
-						}
-						num17 = 12f / num17;
-						projLineCenterX *= num17;
-						projLineCenterY *= num17;
-						mountedCenter.X += projLineCenterX;
-						mountedCenter.Y += projLineCenterY;
-						projLineCenterX = projectile.position.X + (float)projectile.width * 0.5f - mountedCenter.X;
-						projLineCenterY = projectile.position.Y + (float)projectile.height * 0.1f - mountedCenter.Y;
-						if (num18 > 12f)
-						{
-							float num19 = 0.3f;
-							float num20 = Math.Abs(projectile.velocity.X) + Math.Abs(projectile.velocity.Y);
-							if (num20 > 16f) num20 = 16f;
-							num20 = 1f - num20 / 16f;
-							num19 *= num20;
-							num20 = num18 / 80f;
-							if (num20 > 1f) num20 = 1f;
-							num19 *= num20;
-							if (num19 < 0f) num19 = 0f;
-							num20 = 1f - projectile.localAI[0] / 100f;
-							num19 *= num20;
-							if (projLineCenterY > 0f)
-							{
-								projLineCenterY *= 1f + num19;
-								projLineCenterX *= 1f - num19;
-							}
-							else
-							{
-								num20 = Math.Abs(projectile.velocity.X) / 3f;
-								if (num20 > 1f) num20 = 1f;
-								num20 -= 0.5f;
-								num19 *= num20;
-								if (num19 > 0f) num19 *= 2f;
-								projLineCenterY *= 1f + num19;
-								projLineCenterX *= 1f - num19;
-							}
-						}
-						rotation2 = (float)Math.Atan2((double)projLineCenterY, (double)projLineCenterX) - 1.57f;
-						Color color2 = Lighting.GetColor((int)mountedCenter.X / 16, (int)(mountedCenter.Y / 16f), (overrideColor != null ? (Color)overrideColor : new Color(200, 200, 200, 100)));
-						Texture2D tex = (overrideTex != null ? overrideTex : TextureAssets.FishingLine.Value);
-						Vector2 texCenter = new Vector2(tex.Width * 0.5f, tex.Height * 0.5f);
-						sb.Draw(tex, new Vector2(mountedCenter.X - Main.screenPosition.X + (float)texCenter.X * 0.5f, mountedCenter.Y - Main.screenPosition.Y + (float)texCenter.Y * 0.5f), new Microsoft.Xna.Framework.Rectangle?(new Microsoft.Xna.Framework.Rectangle(0, 0, tex.Width, (int)num16)), color2, rotation2, new Vector2((float)tex.Width * 0.5f, 0f), 1f, SpriteEffects.None, 0f);
-					}
-				}
-			}
-		}
-
-		/*
-         * Draws the given texture multiple times with each one being farther away and more faded depending on velocity.
-         * Uses a Entity(NPC/Projectile) for width, height, position, rotation, sprite direction, and velocity. If an npc, also uses framecount and frame.
-         */
-		public static void DrawAfterimage(object sb, Texture2D texture, int shader, Entity codable, float distanceScalar = 1.0F, float sizeScalar = 1.0f, int imageCount = 7, bool useOldPos = true, float offsetX = 0f, float offsetY = 0f, Color? overrideColor = null, Rectangle? overrideFrame = null, int overrideFrameCount = 0)
-		{
-			int frameCount = (overrideFrameCount > 0 ? overrideFrameCount : codable is NPC ? Main.npcFrameCount[((NPC)codable).type] : 1);
-			Rectangle frame = (overrideFrame != null ? (Rectangle)overrideFrame : codable is NPC ? ((NPC)codable).frame : new Rectangle(0, 0, texture.Width, texture.Height));
-			float scale = (codable is NPC ? ((NPC)codable).scale : ((Projectile)codable).scale);
-			float rotation = (codable is NPC ? ((NPC)codable).rotation : ((Projectile)codable).rotation);
-			int spriteDirection = (codable is NPC ? ((NPC)codable).spriteDirection : ((Projectile)codable).spriteDirection);
-			Vector2[] velocities = new Vector2[] { codable.velocity };
-			if (useOldPos)
-			{
-				velocities = (codable is NPC ? ((NPC)codable).oldPos : ((Projectile)codable).oldPos);
-			}
-			float offsetY2 = (codable is NPC ? ((NPC)codable).gfxOffY : 0f);
-			DrawAfterimage(sb, texture, shader, codable.position + new Vector2(0f, offsetY2), codable.width, codable.height, velocities, scale, rotation, spriteDirection, frameCount, frame, distanceScalar, sizeScalar, imageCount, useOldPos, offsetX, offsetY, overrideColor);
-		}
-
-		/*
-         * Draws the given texture multiple times with each one being farther away and more faded depending on velocity.
-         * 
-         * oldPoints : an array of points used to draw the afterimage.
-         * distanceScalar : How far away from each other each image is.
-         * sizeScalar : the amount to scale by for each image. (NOTE: this is ADDITIVE!)
-         * fullbright : If the images are fullbright or not.
-         * alphaAmt : The amount of alpha to subtract with each image. (0-255)
-         * imageCount : How many images to draw.
-         * useOldPos : If true, considers the given array as old positions instead of old oldPoints.
-         */
-		public static void DrawAfterimage(object sb, Texture2D texture, int shader, Vector2 position, int width, int height, Vector2[] oldPoints, float scale = 1f, float rotation = 0f, int direction = 0, int framecount = 1, Rectangle frame = default(Rectangle), float distanceScalar = 1.0F, float sizeScalar = 1f, int imageCount = 7, bool useOldPos = true, float offsetX = 0f, float offsetY = 0f, Color? overrideColor = null)
-		{
-			Vector2 origin = new Vector2((float)(texture.Width / 2), (float)(texture.Height / framecount / 2));
-			Color lightColor = overrideColor != null ? (Color)overrideColor : GetLightColor(position + new Vector2(width * 0.5f, height * 0.5f));
-			Vector2 velAddon = default(Vector2);
-			Vector2 originalpos = position;
-			Vector2 offset = new Vector2(offsetX, offsetY);
-			for (int m = 1; m <= imageCount; m++)
-			{
-				scale *= sizeScalar;
-				Color newLightColor = lightColor;
-				newLightColor.R = (byte)(newLightColor.R * (imageCount + 3 - m) / (imageCount + 9));
-				newLightColor.G = (byte)(newLightColor.G * (imageCount + 3 - m) / (imageCount + 9));
-				newLightColor.B = (byte)(newLightColor.B * (imageCount + 3 - m) / (imageCount + 9));
-				newLightColor.A = (byte)(newLightColor.A * (imageCount + 3 - m) / (imageCount + 9));
-				if (useOldPos)
-				{
-					position = Vector2.Lerp(originalpos, (m - 1 >= oldPoints.Length ? oldPoints[oldPoints.Length - 1] : oldPoints[m - 1]), distanceScalar);
-					DrawTexture(sb, texture, shader, position + offset, width, height, scale, rotation, direction, framecount, frame, newLightColor);
-				}
-				else
-				{
-					Vector2 velocity = (m - 1 >= oldPoints.Length ? oldPoints[oldPoints.Length - 1] : oldPoints[m - 1]);
-					velAddon += velocity * distanceScalar;
-					DrawTexture(sb, texture, shader, position + offset - velAddon, width, height, scale, rotation, direction, framecount, frame, newLightColor);
-				}
-			}
-		}
-
-		public static void DrawChain(object sb, Texture2D texture, int shader, Vector2 start, Vector2 end, float Jump = 0f, Color? overrideColor = null, float scale = 1f, bool drawEndsUnder = false, Func<Texture2D, Vector2, Vector2, Vector2, Rectangle, Color, float, float, int, bool> OnDrawTex = null)
-		{
-			DrawChain(sb, new Texture2D[] { texture, texture, texture }, shader, start, end, Jump, overrideColor, scale, drawEndsUnder, OnDrawTex);
-		}
-
-		//code written by Yoraiz0r, heavily edited by GroxTheGreat
-		/*
-         * Draws a chain from the start position to the end position using the texture provided.
-         * 
-         * textures : an array of 3 textures: the 'start' texture, the segment texture and the 'end' texture.
-         * start : the starting point of the chain.
-         * end : the ending point of the chain.
-         * Jump : The amount to 'jump' to draw the next piece of chain. If -1, will use the texture height.
-         * overrideColor : the color to draw the chain with.
-         * scale : the scalar of the chain.
-         * drawEndsUnder : If true, the end textures will be drawn under the segment texture. Otherwise, drawn above it.
-         * OnDrawTex : If not null, called when the chain draws a texture. Return true to draw the chain piece, false to not draw it. Parameters, in order:
-         *             1 - The texture.
-         *             2 - The world position of the chain.
-         *             3 - The draw position of the chain.
-         *             4 - The center of the texture.
-         *             5 - The frame of the texture being used.
-         *             6 - The color the texture is being drawn.
-         *             7 - The rotation of the chain.
-         *             8 - The scale of the chain.
-         *             9 - The count of this chain piece in the entire thing. (-1 for start tex, -2 for end tex)
-         */
-		public static void DrawChain(object sb, Texture2D[] textures, int shader, Vector2 start, Vector2 end, float Jump = 0f, Color? overrideColor = null, float scale = 1f, bool drawEndsUnder = false, Func<Texture2D, Vector2, Vector2, Vector2, Rectangle, Color, float, float, int, bool> OnDrawTex = null)
-		{
-			if (Jump <= 0f) { Jump = (textures[1].Height - 2f) * scale; }
-			Vector2 dir = end - start;
-			dir.Normalize();
-			float length = Vector2.Distance(start, end);
-			float Way = 0f;
-			float rotation = Utility.RotationTo(start, end) - 1.57f;
-			int texID = 0;
-			int maxTextures = textures.Length - 2;
-			int currentChain = 0;
-			while (Way < length)
-			{
-				float texWidth;
-				float texHeight;
-				Vector2 texCenter;
-				Vector2 v;
-				Color lightColor;
-				Action drawEnds = () =>
-				{
-					if (textures[0] != null && Way == 0f)
-					{
-						float texWidth2 = (float)textures[0].Width;
-						float texHeight2 = (float)textures[0].Height;
-						Vector2 texCenter2 = new Vector2(texWidth2 / 2f, texHeight2 / 2f) * scale;
-						Vector2 v2 = start - Main.screenPosition + texCenter2;
-						Color lightColor2 = (overrideColor != null ? (Color)overrideColor : GetLightColor(start + texCenter2));
-						if (OnDrawTex != null && !OnDrawTex(textures[0], start + texCenter2, v2 - texCenter2, texCenter2, new Rectangle(0, 0, (int)texWidth2, (int)texHeight2), lightColor2, rotation, scale, -1)) { }
-						else
-						{
-							if (sb is List<DrawData>)
-							{
-								DrawData dd = new DrawData(textures[0], v2 - texCenter2, new Rectangle(0, 0, (int)texWidth2, (int)texHeight2), lightColor2, rotation, texCenter2, scale, SpriteEffects.None, 0);
-								dd.shader = shader;
-								((List<DrawData>)sb).Add(dd);
-							}
-							else
-							if (sb is SpriteBatch)
-							{
-								((SpriteBatch)sb).Draw(textures[0], v2 - texCenter2, new Rectangle(0, 0, (int)texWidth2, (int)texHeight2), lightColor2, rotation, texCenter2, scale, SpriteEffects.None, 0);
-							}
-						}
-					}
-					if (textures[maxTextures + 1] != null && Way + Jump >= length)
-					{
-						float texWidth2 = (float)textures[maxTextures + 1].Width;
-						float texHeight2 = (float)textures[maxTextures + 1].Height;
-						Vector2 texCenter2 = new Vector2(texWidth2 / 2f, texHeight2 / 2f) * scale;
-						Vector2 v2 = end - Main.screenPosition + texCenter2;
-						Color lightColor2 = (overrideColor != null ? (Color)overrideColor : GetLightColor(end + texCenter2));
-						if (OnDrawTex != null && !OnDrawTex(textures[maxTextures + 1], end + texCenter2, v2 - texCenter2, texCenter2, new Rectangle(0, 0, (int)texWidth2, (int)texHeight2), lightColor2, rotation, scale, -2)) { }
-						else
-						{
-							if (sb is List<DrawData>)
-							{
-								DrawData dd = new DrawData(textures[maxTextures + 1], v2 - texCenter2, new Rectangle(0, 0, (int)texWidth2, (int)texHeight2), lightColor2, rotation, texCenter2, scale, SpriteEffects.None, 0);
-								dd.shader = shader;
-								((List<DrawData>)sb).Add(dd);
-							}
-							else
-							if (sb is SpriteBatch)
-							{
-								((SpriteBatch)sb).Draw(textures[maxTextures + 1], v2 - texCenter2, new Rectangle(0, 0, (int)texWidth2, (int)texHeight2), lightColor2, rotation, texCenter2, scale, SpriteEffects.None, 0);
-							}
-						}
-					}
-				};
-				texWidth = (float)textures[1].Width;
-				texHeight = (float)textures[1].Height;
-				texCenter = new Vector2(texWidth / 2f, texHeight / 2f) * scale;
-
-				v = (start + dir * Way) + texCenter;
-				if (InDrawZone(v))
-				{
-					v -= Main.screenPosition;
-					if ((Way == 0f || Way + Jump >= length) && drawEndsUnder) { drawEnds(); }
-					lightColor = (overrideColor != null ? (Color)overrideColor : GetLightColor((start + dir * Way) + texCenter));
-					texID++;
-					if (texID >= maxTextures) { texID = 0; }
-					if (OnDrawTex != null && !OnDrawTex(textures[texID + 1], (start + dir * Way) + texCenter, v - texCenter, texCenter, new Rectangle(0, 0, (int)texWidth, (int)texHeight), lightColor, rotation, scale, currentChain)) { }
-					else
-					{
-						if (sb is List<DrawData>)
-						{
-							DrawData dd = new DrawData(textures[texID + 1], v - texCenter, new Rectangle(0, 0, (int)texWidth, (int)texHeight), lightColor, rotation, texCenter, scale, SpriteEffects.None, 0);
-							dd.shader = shader;
-							((List<DrawData>)sb).Add(dd);
-						}
-						else
-						if (sb is SpriteBatch)
-						{
-							((SpriteBatch)sb).Draw(textures[texID + 1], v - texCenter, new Rectangle(0, 0, (int)texWidth, (int)texHeight), lightColor, rotation, texCenter, scale, SpriteEffects.None, 0);
-						}
-					}
-					currentChain++;
-					if ((Way == 0f || Way + Jump >= length) && !drawEndsUnder) { drawEnds(); }
-				}
-				Way += Jump;
-			}
-		}
-
-		public static void DrawVectorChain(object sb, Texture2D[] textures, int shader, Vector2[] chain, float Jump = 0f, Color? overrideColor = null, float scale = 1f, bool drawEndsUnder = false, Func<Texture2D, Vector2, Vector2, Vector2, Rectangle, Color, float, float, int, bool> OnDrawTex = null)
-		{
-			if (Jump <= 0f) { Jump = (textures[1].Height - 2f) * scale; }
-
-			float length = 0f;
-			for (int m = 0; m < chain.Length - 1; m++)
-			{
-				length += Vector2.Distance(chain[m], chain[m + 1]);
-			}
-			Vector2 start = chain[0];
-			Vector2 end = chain[chain.Length - 1];
-			Vector2 dir = end - start;
-			dir.Normalize();
-			float Way = 0f;
-			float rotation = Utility.RotationTo(chain[0], chain[1]) - 1.57f;
-			int texID = 0;
-			int maxTextures = textures.Length - 2;
-			int currentChain = 0;
-			Vector2 lastV = chain[0];
-			while (Way < length)
-			{
-				float texWidth;
-				float texHeight;
-				Vector2 texCenter;
-				Vector2 v;
-				Color lightColor;
-				Action drawEnds = () =>
-				{
-					if (textures[0] != null && Way == 0f)
-					{
-						float texWidth2 = (float)textures[0].Width;
-						float texHeight2 = (float)textures[0].Height;
-						Vector2 texCenter2 = new Vector2(texWidth2 / 2f, texHeight2 / 2f) * scale;
-						Vector2 v2 = start - Main.screenPosition + texCenter2;
-						Color lightColor2 = (overrideColor != null ? (Color)overrideColor : GetLightColor(start + texCenter2));
-						if (OnDrawTex != null && !OnDrawTex(textures[0], start + texCenter2, v2 - texCenter2, texCenter2, new Rectangle(0, 0, (int)texWidth2, (int)texHeight2), lightColor2, rotation, scale, -1)) { }
-						else
-						{
-							if (sb is List<DrawData>)
-							{
-								DrawData dd = new DrawData(textures[0], v2 - texCenter2, new Rectangle(0, 0, (int)texWidth2, (int)texHeight2), lightColor2, rotation, texCenter2, scale, SpriteEffects.None, 0);
-								dd.shader = shader;
-								((List<DrawData>)sb).Add(dd);
-							}
-							else
-							if (sb is SpriteBatch)
-							{
-								((SpriteBatch)sb).Draw(textures[0], v2 - texCenter2, new Rectangle(0, 0, (int)texWidth2, (int)texHeight2), lightColor2, rotation, texCenter2, scale, SpriteEffects.None, 0);
-							}
-						}
-					}
-					if (textures[maxTextures + 1] != null && Way + Jump >= length)
-					{
-						float texWidth2 = (float)textures[maxTextures + 1].Width;
-						float texHeight2 = (float)textures[maxTextures + 1].Height;
-						Vector2 texCenter2 = new Vector2(texWidth2 / 2f, texHeight2 / 2f) * scale;
-						Vector2 v2 = end - Main.screenPosition + texCenter2;
-						Color lightColor2 = (overrideColor != null ? (Color)overrideColor : GetLightColor(end + texCenter2));
-						if (OnDrawTex != null && !OnDrawTex(textures[maxTextures + 1], end + texCenter2, v2 - texCenter2, texCenter2, new Rectangle(0, 0, (int)texWidth2, (int)texHeight2), lightColor2, rotation, scale, -2)) { }
-						else
-						{
-							if (sb is List<DrawData>)
-							{
-								DrawData dd = new DrawData(textures[maxTextures + 1], v2 - texCenter2, new Rectangle(0, 0, (int)texWidth2, (int)texHeight2), lightColor2, rotation, texCenter2, scale, SpriteEffects.None, 0);
-								dd.shader = shader;
-								((List<DrawData>)sb).Add(dd);
-							}
-							else
-							if (sb is SpriteBatch)
-							{
-								((SpriteBatch)sb).Draw(textures[maxTextures + 1], v2 - texCenter2, new Rectangle(0, 0, (int)texWidth2, (int)texHeight2), lightColor2, rotation, texCenter2, scale, SpriteEffects.None, 0);
-							}
-						}
-					}
-				};
-				texWidth = (float)textures[1].Width;
-				texHeight = (float)textures[1].Height;
-				texCenter = new Vector2(texWidth / 2f, texHeight / 2f) * scale;
-
-				v = Utility.MultiLerpVector(Way / length, chain) + texCenter;
-				Vector2 nextV = Utility.MultiLerpVector(Math.Max(length - 1, Way + 1) / length, chain) + texCenter;
-				if (v != nextV)
-				{
-					rotation = Utility.RotationTo(v, nextV) - 1.57f;
-				}
-
-				if (InDrawZone(v))
-				{
-					v -= Main.screenPosition;
-					if ((Way == 0f || Way + Jump >= length) && drawEndsUnder) { drawEnds(); }
-					lightColor = (overrideColor != null ? (Color)overrideColor : GetLightColor((start + dir * Way) + texCenter));
-					texID++;
-					if (texID >= maxTextures) { texID = 0; }
-					if (OnDrawTex != null && !OnDrawTex(textures[texID + 1], (start + dir * Way) + texCenter, v - texCenter, texCenter, new Rectangle(0, 0, (int)texWidth, (int)texHeight), lightColor, rotation, scale, currentChain)) { }
-					else
-					{
-						if (sb is List<DrawData>)
-						{
-							DrawData dd = new DrawData(textures[texID + 1], v - texCenter, new Rectangle(0, 0, (int)texWidth, (int)texHeight), lightColor, rotation, texCenter, scale, SpriteEffects.None, 0);
-							dd.shader = shader;
-							((List<DrawData>)sb).Add(dd);
-						}
-						else
-						if (sb is SpriteBatch)
-						{
-							((SpriteBatch)sb).Draw(textures[texID + 1], v - texCenter, new Rectangle(0, 0, (int)texWidth, (int)texHeight), lightColor, rotation, texCenter, scale, SpriteEffects.None, 0);
-						}
-					}
-					currentChain++;
-					if ((Way == 0f || Way + Jump >= length) && !drawEndsUnder) { drawEnds(); }
-				}
-				Way += Jump;
-			}
-		}
-
-
-
-		/*
-         * Draws the given texture using the override color.
-         * Uses a Entity for width, height, position, rotation, and sprite direction.
-         */
-		public static void DrawTexture(object sb, Texture2D texture, int shader, Entity codable, Color? overrideColor = null, bool drawCentered = false, Vector2 overrideOrigin = default(Vector2))
-		{
-			DrawTexture(sb, texture, shader, codable, 1, overrideColor, drawCentered, overrideOrigin);
-		}
-
-		/*
-         * Draws the given texture using the override color.
-         * Uses a Entity for width, height, position, rotation, and sprite direction.
-         */
-		public static void DrawTexture(object sb, Texture2D texture, int shader, Entity codable, int framecountX, Color? overrideColor = null, bool drawCentered = false, Vector2 overrideOrigin = default(Vector2))
-		{
-			Color lightColor = (overrideColor != null ? (Color)overrideColor : codable is Item ? ((Item)codable).GetAlpha(GetLightColor(codable.Center)) : codable is NPC ? GetLightColor(codable.Center) : codable is Projectile ? ((Projectile)codable).GetAlpha(GetLightColor(codable.Center)) : GetLightColor(codable.Center));
-			int frameCount = (codable is Item ? 1 : codable is NPC ? Main.npcFrameCount[((NPC)codable).type] : 1);
-			Rectangle frame = (codable is NPC ? ((NPC)codable).frame : new Rectangle(0, 0, texture.Width, texture.Height));
-			float scale = (codable is Item ? ((Item)codable).scale : codable is NPC ? ((NPC)codable).scale : ((Projectile)codable).scale);
-			float rotation = (codable is Item ? 0 : codable is NPC ? ((NPC)codable).rotation : ((Projectile)codable).rotation);
-			int spriteDirection = (codable is Item ? 1 : codable is NPC ? ((NPC)codable).spriteDirection : ((Projectile)codable).spriteDirection);
-			float offsetY = (codable is NPC ? ((NPC)codable).gfxOffY : 0f);
-			DrawTexture(sb, texture, shader, codable.position + new Vector2(0f, offsetY), codable.width, codable.height, scale, rotation, spriteDirection, frameCount, framecountX, frame, lightColor, drawCentered, overrideOrigin);
-		}
-
-		public static void DrawTexture(object sb, Texture2D texture, int shader, Vector2 position, int width, int height, float scale, float rotation, int direction, int framecount, Rectangle frame, Color? overrideColor = null, bool drawCentered = false, Vector2 overrideOrigin = default(Vector2))
-		{
-			DrawTexture(sb, texture, shader, position, width, height, scale, rotation, direction, framecount, 1, frame, overrideColor, drawCentered, overrideOrigin);
-		}
-
+		/// Draws a fishing line from the given projectile bobber to the player owning it.+		///</summary>
+		public static void DrawFishingLine(SpriteBatch sb, Projectile projectile, Vector2 rodLoc, Vector2 bobberLoc, Texture2D overrideTex = null, Color? overrideColor = null)
+		{
+			Player player = Main.player[projectile.owner];
+			if (projectile.bobber && Main.player[projectile.owner].inventory[Main.player[projectile.owner].selectedItem].holdStyle > 0)
+			{
+				float mountedCenterX = player.MountedCenter.X;
+				float mountedCenterY = player.MountedCenter.Y;
+				mountedCenterY += Main.player[projectile.owner].gfxOffY;
+				int type = Main.player[projectile.owner].inventory[Main.player[projectile.owner].selectedItem].type;
+				float gravDir = Main.player[projectile.owner].gravDir;
+
+				mountedCenterX += (float)(rodLoc.X * Main.player[projectile.owner].direction);
+				if (Main.player[projectile.owner].direction < 0) mountedCenterX -= 13f;
+				mountedCenterY -= rodLoc.Y * gravDir;
+
+				if (gravDir == -1f) mountedCenterY -= 12f;
+				Vector2 mountedCenter = new Vector2(mountedCenterX, mountedCenterY);
+				mountedCenter = Main.player[projectile.owner].RotatedRelativePoint(mountedCenter + new Vector2(8f), true) - new Vector2(8f);
+				float projLineCenterX = projectile.position.X + (float)projectile.width * 0.5f - mountedCenter.X;
+				float projLineCenterY = projectile.position.Y + (float)projectile.height * 0.5f - mountedCenter.Y;
+				projLineCenterX += bobberLoc.X; projLineCenterY += bobberLoc.Y;
+				Math.Sqrt((double)(projLineCenterX * projLineCenterX + projLineCenterY * projLineCenterY));
+				float rotation2 = (float)Math.Atan2((double)projLineCenterY, (double)projLineCenterX) - 1.57f;
+				bool flag2 = true;
+				if (projLineCenterX == 0f && projLineCenterY == 0f) { flag2 = false; }
+				else
+				{
+					float num15 = (float)Math.Sqrt((double)(projLineCenterX * projLineCenterX + projLineCenterY * projLineCenterY));
+					num15 = 12f / num15;
+					projLineCenterX *= num15;
+					projLineCenterY *= num15;
+					mountedCenter.X -= projLineCenterX;
+					mountedCenter.Y -= projLineCenterY;
+					projLineCenterX = projectile.position.X + (float)projectile.width * 0.5f - mountedCenter.X;
+					projLineCenterY = projectile.position.Y + (float)projectile.height * 0.5f - mountedCenter.Y;
+				}
+				while (flag2)
+				{
+					float num16 = 12f;
+					float num17 = (float)Math.Sqrt((double)(projLineCenterX * projLineCenterX + projLineCenterY * projLineCenterY));
+					float num18 = num17;
+					if (float.IsNaN(num17) || float.IsNaN(num18)) { flag2 = false; }
+					else
+					{
+						if (num17 < 20f)
+						{
+							num16 = num17 - 8f;
+							flag2 = false;
+						}
+						num17 = 12f / num17;
+						projLineCenterX *= num17;
+						projLineCenterY *= num17;
+						mountedCenter.X += projLineCenterX;
+						mountedCenter.Y += projLineCenterY;
+						projLineCenterX = projectile.position.X + (float)projectile.width * 0.5f - mountedCenter.X;
+						projLineCenterY = projectile.position.Y + (float)projectile.height * 0.1f - mountedCenter.Y;
+						if (num18 > 12f)
+						{
+							float num19 = 0.3f;
+							float num20 = Math.Abs(projectile.velocity.X) + Math.Abs(projectile.velocity.Y);
+							if (num20 > 16f) num20 = 16f;
+							num20 = 1f - num20 / 16f;
+							num19 *= num20;
+							num20 = num18 / 80f;
+							if (num20 > 1f) num20 = 1f;
+							num19 *= num20;
+							if (num19 < 0f) num19 = 0f;
+							num20 = 1f - projectile.localAI[0] / 100f;
+							num19 *= num20;
+							if (projLineCenterY > 0f)
+							{
+								projLineCenterY *= 1f + num19;
+								projLineCenterX *= 1f - num19;
+							}
+							else
+							{
+								num20 = Math.Abs(projectile.velocity.X) / 3f;
+								if (num20 > 1f) num20 = 1f;
+								num20 -= 0.5f;
+								num19 *= num20;
+								if (num19 > 0f) num19 *= 2f;
+								projLineCenterY *= 1f + num19;
+								projLineCenterX *= 1f - num19;
+							}
+						}
+						rotation2 = (float)Math.Atan2((double)projLineCenterY, (double)projLineCenterX) - 1.57f;
+						Color color2 = Lighting.GetColor((int)mountedCenter.X / 16, (int)(mountedCenter.Y / 16f), (overrideColor != null ? (Color)overrideColor : new Color(200, 200, 200, 100)));
+						Texture2D tex = (overrideTex != null ? overrideTex : TextureAssets.FishingLine.Value);
+						Vector2 texCenter = new Vector2(tex.Width * 0.5f, tex.Height * 0.5f);
+						sb.Draw(tex, new Vector2(mountedCenter.X - Main.screenPosition.X + (float)texCenter.X * 0.5f, mountedCenter.Y - Main.screenPosition.Y + (float)texCenter.Y * 0.5f), new Microsoft.Xna.Framework.Rectangle?(new Microsoft.Xna.Framework.Rectangle(0, 0, tex.Width, (int)num16)), color2, rotation2, new Vector2((float)tex.Width * 0.5f, 0f), 1f, SpriteEffects.None, 0f);
+					}
+				}
+			}
+		}
+
+		/*
+         * Draws the given texture multiple times with each one being farther away and more faded depending on velocity.
+         * Uses a Entity(NPC/Projectile) for width, height, position, rotation, sprite direction, and velocity. If an npc, also uses framecount and frame.
+         */
+		public static void DrawAfterimage(object sb, Texture2D texture, int shader, Entity codable, float distanceScalar = 1.0F, float sizeScalar = 1.0f, int imageCount = 7, bool useOldPos = true, float offsetX = 0f, float offsetY = 0f, Color? overrideColor = null, Rectangle? overrideFrame = null, int overrideFrameCount = 0)
+		{
+			int frameCount = (overrideFrameCount > 0 ? overrideFrameCount : codable is NPC ? Main.npcFrameCount[((NPC)codable).type] : 1);
+			Rectangle frame = (overrideFrame != null ? (Rectangle)overrideFrame : codable is NPC ? ((NPC)codable).frame : new Rectangle(0, 0, texture.Width, texture.Height));
+			float scale = (codable is NPC ? ((NPC)codable).scale : ((Projectile)codable).scale);
+			float rotation = (codable is NPC ? ((NPC)codable).rotation : ((Projectile)codable).rotation);
+			int spriteDirection = (codable is NPC ? ((NPC)codable).spriteDirection : ((Projectile)codable).spriteDirection);
+			Vector2[] velocities = new Vector2[] { codable.velocity };
+			if (useOldPos)
+			{
+				velocities = (codable is NPC ? ((NPC)codable).oldPos : ((Projectile)codable).oldPos);
+			}
+			float offsetY2 = (codable is NPC ? ((NPC)codable).gfxOffY : 0f);
+			DrawAfterimage(sb, texture, shader, codable.position + new Vector2(0f, offsetY2), codable.width, codable.height, velocities, scale, rotation, spriteDirection, frameCount, frame, distanceScalar, sizeScalar, imageCount, useOldPos, offsetX, offsetY, overrideColor);
+		}
+
+		/*
+         * Draws the given texture multiple times with each one being farther away and more faded depending on velocity.
+         * 
+         * oldPoints : an array of points used to draw the afterimage.
+         * distanceScalar : How far away from each other each image is.
+         * sizeScalar : the amount to scale by for each image. (NOTE: this is ADDITIVE!)
+         * fullbright : If the images are fullbright or not.
+         * alphaAmt : The amount of alpha to subtract with each image. (0-255)
+         * imageCount : How many images to draw.
+         * useOldPos : If true, considers the given array as old positions instead of old oldPoints.
+         */
+		public static void DrawAfterimage(object sb, Texture2D texture, int shader, Vector2 position, int width, int height, Vector2[] oldPoints, float scale = 1f, float rotation = 0f, int direction = 0, int framecount = 1, Rectangle frame = default(Rectangle), float distanceScalar = 1.0F, float sizeScalar = 1f, int imageCount = 7, bool useOldPos = true, float offsetX = 0f, float offsetY = 0f, Color? overrideColor = null)
+		{
+			Vector2 origin = new Vector2((float)(texture.Width / 2), (float)(texture.Height / framecount / 2));
+			Color lightColor = overrideColor != null ? (Color)overrideColor : GetLightColor(position + new Vector2(width * 0.5f, height * 0.5f));
+			Vector2 velAddon = default(Vector2);
+			Vector2 originalpos = position;
+			Vector2 offset = new Vector2(offsetX, offsetY);
+			for (int m = 1; m <= imageCount; m++)
+			{
+				scale *= sizeScalar;
+				Color newLightColor = lightColor;
+				newLightColor.R = (byte)(newLightColor.R * (imageCount + 3 - m) / (imageCount + 9));
+				newLightColor.G = (byte)(newLightColor.G * (imageCount + 3 - m) / (imageCount + 9));
+				newLightColor.B = (byte)(newLightColor.B * (imageCount + 3 - m) / (imageCount + 9));
+				newLightColor.A = (byte)(newLightColor.A * (imageCount + 3 - m) / (imageCount + 9));
+				if (useOldPos)
+				{
+					position = Vector2.Lerp(originalpos, (m - 1 >= oldPoints.Length ? oldPoints[oldPoints.Length - 1] : oldPoints[m - 1]), distanceScalar);
+					DrawTexture(sb, texture, shader, position + offset, width, height, scale, rotation, direction, framecount, frame, newLightColor);
+				}
+				else
+				{
+					Vector2 velocity = (m - 1 >= oldPoints.Length ? oldPoints[oldPoints.Length - 1] : oldPoints[m - 1]);
+					velAddon += velocity * distanceScalar;
+					DrawTexture(sb, texture, shader, position + offset - velAddon, width, height, scale, rotation, direction, framecount, frame, newLightColor);
+				}
+			}
+		}
+
+		public static void DrawChain(object sb, Texture2D texture, int shader, Vector2 start, Vector2 end, float Jump = 0f, Color? overrideColor = null, float scale = 1f, bool drawEndsUnder = false, Func<Texture2D, Vector2, Vector2, Vector2, Rectangle, Color, float, float, int, bool> OnDrawTex = null)
+		{
+			DrawChain(sb, new Texture2D[] { texture, texture, texture }, shader, start, end, Jump, overrideColor, scale, drawEndsUnder, OnDrawTex);
+		}
+
+		//code written by Yoraiz0r, heavily edited by GroxTheGreat
+		/*
+         * Draws a chain from the start position to the end position using the texture provided.
+         * 
+         * textures : an array of 3 textures: the 'start' texture, the segment texture and the 'end' texture.
+         * start : the starting point of the chain.
+         * end : the ending point of the chain.
+         * Jump : The amount to 'jump' to draw the next piece of chain. If -1, will use the texture height.
+         * overrideColor : the color to draw the chain with.
+         * scale : the scalar of the chain.
+         * drawEndsUnder : If true, the end textures will be drawn under the segment texture. Otherwise, drawn above it.
+         * OnDrawTex : If not null, called when the chain draws a texture. Return true to draw the chain piece, false to not draw it. Parameters, in order:
+         *             1 - The texture.
+         *             2 - The world position of the chain.
+         *             3 - The draw position of the chain.
+         *             4 - The center of the texture.
+         *             5 - The frame of the texture being used.
+         *             6 - The color the texture is being drawn.
+         *             7 - The rotation of the chain.
+         *             8 - The scale of the chain.
+         *             9 - The count of this chain piece in the entire thing. (-1 for start tex, -2 for end tex)
+         */
+		public static void DrawChain(object sb, Texture2D[] textures, int shader, Vector2 start, Vector2 end, float Jump = 0f, Color? overrideColor = null, float scale = 1f, bool drawEndsUnder = false, Func<Texture2D, Vector2, Vector2, Vector2, Rectangle, Color, float, float, int, bool> OnDrawTex = null)
+		{
+			if (Jump <= 0f) { Jump = (textures[1].Height - 2f) * scale; }
+			Vector2 dir = end - start;
+			dir.Normalize();
+			float length = Vector2.Distance(start, end);
+			float Way = 0f;
+			float rotation = Utility.RotationTo(start, end) - 1.57f;
+			int texID = 0;
+			int maxTextures = textures.Length - 2;
+			int currentChain = 0;
+			while (Way < length)
+			{
+				float texWidth;
+				float texHeight;
+				Vector2 texCenter;
+				Vector2 v;
+				Color lightColor;
+				Action drawEnds = () =>
+				{
+					if (textures[0] != null && Way == 0f)
+					{
+						float texWidth2 = (float)textures[0].Width;
+						float texHeight2 = (float)textures[0].Height;
+						Vector2 texCenter2 = new Vector2(texWidth2 / 2f, texHeight2 / 2f) * scale;
+						Vector2 v2 = start - Main.screenPosition + texCenter2;
+						Color lightColor2 = (overrideColor != null ? (Color)overrideColor : GetLightColor(start + texCenter2));
+						if (OnDrawTex != null && !OnDrawTex(textures[0], start + texCenter2, v2 - texCenter2, texCenter2, new Rectangle(0, 0, (int)texWidth2, (int)texHeight2), lightColor2, rotation, scale, -1)) { }
+						else
+						{
+							if (sb is List<DrawData>)
+							{
+								DrawData dd = new DrawData(textures[0], v2 - texCenter2, new Rectangle(0, 0, (int)texWidth2, (int)texHeight2), lightColor2, rotation, texCenter2, scale, SpriteEffects.None, 0);
+								dd.shader = shader;
+								((List<DrawData>)sb).Add(dd);
+							}
+							else
+							if (sb is SpriteBatch)
+							{
+								((SpriteBatch)sb).Draw(textures[0], v2 - texCenter2, new Rectangle(0, 0, (int)texWidth2, (int)texHeight2), lightColor2, rotation, texCenter2, scale, SpriteEffects.None, 0);
+							}
+						}
+					}
+					if (textures[maxTextures + 1] != null && Way + Jump >= length)
+					{
+						float texWidth2 = (float)textures[maxTextures + 1].Width;
+						float texHeight2 = (float)textures[maxTextures + 1].Height;
+						Vector2 texCenter2 = new Vector2(texWidth2 / 2f, texHeight2 / 2f) * scale;
+						Vector2 v2 = end - Main.screenPosition + texCenter2;
+						Color lightColor2 = (overrideColor != null ? (Color)overrideColor : GetLightColor(end + texCenter2));
+						if (OnDrawTex != null && !OnDrawTex(textures[maxTextures + 1], end + texCenter2, v2 - texCenter2, texCenter2, new Rectangle(0, 0, (int)texWidth2, (int)texHeight2), lightColor2, rotation, scale, -2)) { }
+						else
+						{
+							if (sb is List<DrawData>)
+							{
+								DrawData dd = new DrawData(textures[maxTextures + 1], v2 - texCenter2, new Rectangle(0, 0, (int)texWidth2, (int)texHeight2), lightColor2, rotation, texCenter2, scale, SpriteEffects.None, 0);
+								dd.shader = shader;
+								((List<DrawData>)sb).Add(dd);
+							}
+							else
+							if (sb is SpriteBatch)
+							{
+								((SpriteBatch)sb).Draw(textures[maxTextures + 1], v2 - texCenter2, new Rectangle(0, 0, (int)texWidth2, (int)texHeight2), lightColor2, rotation, texCenter2, scale, SpriteEffects.None, 0);
+							}
+						}
+					}
+				};
+				texWidth = (float)textures[1].Width;
+				texHeight = (float)textures[1].Height;
+				texCenter = new Vector2(texWidth / 2f, texHeight / 2f) * scale;
+
+				v = (start + dir * Way) + texCenter;
+				if (InDrawZone(v))
+				{
+					v -= Main.screenPosition;
+					if ((Way == 0f || Way + Jump >= length) && drawEndsUnder) { drawEnds(); }
+					lightColor = (overrideColor != null ? (Color)overrideColor : GetLightColor((start + dir * Way) + texCenter));
+					texID++;
+					if (texID >= maxTextures) { texID = 0; }
+					if (OnDrawTex != null && !OnDrawTex(textures[texID + 1], (start + dir * Way) + texCenter, v - texCenter, texCenter, new Rectangle(0, 0, (int)texWidth, (int)texHeight), lightColor, rotation, scale, currentChain)) { }
+					else
+					{
+						if (sb is List<DrawData>)
+						{
+							DrawData dd = new DrawData(textures[texID + 1], v - texCenter, new Rectangle(0, 0, (int)texWidth, (int)texHeight), lightColor, rotation, texCenter, scale, SpriteEffects.None, 0);
+							dd.shader = shader;
+							((List<DrawData>)sb).Add(dd);
+						}
+						else
+						if (sb is SpriteBatch)
+						{
+							((SpriteBatch)sb).Draw(textures[texID + 1], v - texCenter, new Rectangle(0, 0, (int)texWidth, (int)texHeight), lightColor, rotation, texCenter, scale, SpriteEffects.None, 0);
+						}
+					}
+					currentChain++;
+					if ((Way == 0f || Way + Jump >= length) && !drawEndsUnder) { drawEnds(); }
+				}
+				Way += Jump;
+			}
+		}
+
+		public static void DrawVectorChain(object sb, Texture2D[] textures, int shader, Vector2[] chain, float Jump = 0f, Color? overrideColor = null, float scale = 1f, bool drawEndsUnder = false, Func<Texture2D, Vector2, Vector2, Vector2, Rectangle, Color, float, float, int, bool> OnDrawTex = null)
+		{
+			if (Jump <= 0f) { Jump = (textures[1].Height - 2f) * scale; }
+
+			float length = 0f;
+			for (int m = 0; m < chain.Length - 1; m++)
+			{
+				length += Vector2.Distance(chain[m], chain[m + 1]);
+			}
+			Vector2 start = chain[0];
+			Vector2 end = chain[chain.Length - 1];
+			Vector2 dir = end - start;
+			dir.Normalize();
+			float Way = 0f;
+			float rotation = Utility.RotationTo(chain[0], chain[1]) - 1.57f;
+			int texID = 0;
+			int maxTextures = textures.Length - 2;
+			int currentChain = 0;
+			Vector2 lastV = chain[0];
+			while (Way < length)
+			{
+				float texWidth;
+				float texHeight;
+				Vector2 texCenter;
+				Vector2 v;
+				Color lightColor;
+				Action drawEnds = () =>
+				{
+					if (textures[0] != null && Way == 0f)
+					{
+						float texWidth2 = (float)textures[0].Width;
+						float texHeight2 = (float)textures[0].Height;
+						Vector2 texCenter2 = new Vector2(texWidth2 / 2f, texHeight2 / 2f) * scale;
+						Vector2 v2 = start - Main.screenPosition + texCenter2;
+						Color lightColor2 = (overrideColor != null ? (Color)overrideColor : GetLightColor(start + texCenter2));
+						if (OnDrawTex != null && !OnDrawTex(textures[0], start + texCenter2, v2 - texCenter2, texCenter2, new Rectangle(0, 0, (int)texWidth2, (int)texHeight2), lightColor2, rotation, scale, -1)) { }
+						else
+						{
+							if (sb is List<DrawData>)
+							{
+								DrawData dd = new DrawData(textures[0], v2 - texCenter2, new Rectangle(0, 0, (int)texWidth2, (int)texHeight2), lightColor2, rotation, texCenter2, scale, SpriteEffects.None, 0);
+								dd.shader = shader;
+								((List<DrawData>)sb).Add(dd);
+							}
+							else
+							if (sb is SpriteBatch)
+							{
+								((SpriteBatch)sb).Draw(textures[0], v2 - texCenter2, new Rectangle(0, 0, (int)texWidth2, (int)texHeight2), lightColor2, rotation, texCenter2, scale, SpriteEffects.None, 0);
+							}
+						}
+					}
+					if (textures[maxTextures + 1] != null && Way + Jump >= length)
+					{
+						float texWidth2 = (float)textures[maxTextures + 1].Width;
+						float texHeight2 = (float)textures[maxTextures + 1].Height;
+						Vector2 texCenter2 = new Vector2(texWidth2 / 2f, texHeight2 / 2f) * scale;
+						Vector2 v2 = end - Main.screenPosition + texCenter2;
+						Color lightColor2 = (overrideColor != null ? (Color)overrideColor : GetLightColor(end + texCenter2));
+						if (OnDrawTex != null && !OnDrawTex(textures[maxTextures + 1], end + texCenter2, v2 - texCenter2, texCenter2, new Rectangle(0, 0, (int)texWidth2, (int)texHeight2), lightColor2, rotation, scale, -2)) { }
+						else
+						{
+							if (sb is List<DrawData>)
+							{
+								DrawData dd = new DrawData(textures[maxTextures + 1], v2 - texCenter2, new Rectangle(0, 0, (int)texWidth2, (int)texHeight2), lightColor2, rotation, texCenter2, scale, SpriteEffects.None, 0);
+								dd.shader = shader;
+								((List<DrawData>)sb).Add(dd);
+							}
+							else
+							if (sb is SpriteBatch)
+							{
+								((SpriteBatch)sb).Draw(textures[maxTextures + 1], v2 - texCenter2, new Rectangle(0, 0, (int)texWidth2, (int)texHeight2), lightColor2, rotation, texCenter2, scale, SpriteEffects.None, 0);
+							}
+						}
+					}
+				};
+				texWidth = (float)textures[1].Width;
+				texHeight = (float)textures[1].Height;
+				texCenter = new Vector2(texWidth / 2f, texHeight / 2f) * scale;
+
+				v = Utility.MultiLerpVector(Way / length, chain) + texCenter;
+				Vector2 nextV = Utility.MultiLerpVector(Math.Max(length - 1, Way + 1) / length, chain) + texCenter;
+				if (v != nextV)
+				{
+					rotation = Utility.RotationTo(v, nextV) - 1.57f;
+				}
+
+				if (InDrawZone(v))
+				{
+					v -= Main.screenPosition;
+					if ((Way == 0f || Way + Jump >= length) && drawEndsUnder) { drawEnds(); }
+					lightColor = (overrideColor != null ? (Color)overrideColor : GetLightColor((start + dir * Way) + texCenter));
+					texID++;
+					if (texID >= maxTextures) { texID = 0; }
+					if (OnDrawTex != null && !OnDrawTex(textures[texID + 1], (start + dir * Way) + texCenter, v - texCenter, texCenter, new Rectangle(0, 0, (int)texWidth, (int)texHeight), lightColor, rotation, scale, currentChain)) { }
+					else
+					{
+						if (sb is List<DrawData>)
+						{
+							DrawData dd = new DrawData(textures[texID + 1], v - texCenter, new Rectangle(0, 0, (int)texWidth, (int)texHeight), lightColor, rotation, texCenter, scale, SpriteEffects.None, 0);
+							dd.shader = shader;
+							((List<DrawData>)sb).Add(dd);
+						}
+						else
+						if (sb is SpriteBatch)
+						{
+							((SpriteBatch)sb).Draw(textures[texID + 1], v - texCenter, new Rectangle(0, 0, (int)texWidth, (int)texHeight), lightColor, rotation, texCenter, scale, SpriteEffects.None, 0);
+						}
+					}
+					currentChain++;
+					if ((Way == 0f || Way + Jump >= length) && !drawEndsUnder) { drawEnds(); }
+				}
+				Way += Jump;
+			}
+		}
+
+
+
+		/*
+         * Draws the given texture using the override color.
+         * Uses a Entity for width, height, position, rotation, and sprite direction.
+         */
+		public static void DrawTexture(object sb, Texture2D texture, int shader, Entity codable, Color? overrideColor = null, bool drawCentered = false, Vector2 overrideOrigin = default(Vector2))
+		{
+			DrawTexture(sb, texture, shader, codable, 1, overrideColor, drawCentered, overrideOrigin);
+		}
+
+		/*
+         * Draws the given texture using the override color.
+         * Uses a Entity for width, height, position, rotation, and sprite direction.
+         */
+		public static void DrawTexture(object sb, Texture2D texture, int shader, Entity codable, int framecountX, Color? overrideColor = null, bool drawCentered = false, Vector2 overrideOrigin = default(Vector2))
+		{
+			Color lightColor = (overrideColor != null ? (Color)overrideColor : codable is Item ? ((Item)codable).GetAlpha(GetLightColor(codable.Center)) : codable is NPC ? GetLightColor(codable.Center) : codable is Projectile ? ((Projectile)codable).GetAlpha(GetLightColor(codable.Center)) : GetLightColor(codable.Center));
+			int frameCount = (codable is Item ? 1 : codable is NPC ? Main.npcFrameCount[((NPC)codable).type] : 1);
+			Rectangle frame = (codable is NPC ? ((NPC)codable).frame : new Rectangle(0, 0, texture.Width, texture.Height));
+			float scale = (codable is Item ? ((Item)codable).scale : codable is NPC ? ((NPC)codable).scale : ((Projectile)codable).scale);
+			float rotation = (codable is Item ? 0 : codable is NPC ? ((NPC)codable).rotation : ((Projectile)codable).rotation);
+			int spriteDirection = (codable is Item ? 1 : codable is NPC ? ((NPC)codable).spriteDirection : ((Projectile)codable).spriteDirection);
+			float offsetY = (codable is NPC ? ((NPC)codable).gfxOffY : 0f);
+			DrawTexture(sb, texture, shader, codable.position + new Vector2(0f, offsetY), codable.width, codable.height, scale, rotation, spriteDirection, frameCount, framecountX, frame, lightColor, drawCentered, overrideOrigin);
+		}
+
+		public static void DrawTexture(object sb, Texture2D texture, int shader, Vector2 position, int width, int height, float scale, float rotation, int direction, int framecount, Rectangle frame, Color? overrideColor = null, bool drawCentered = false, Vector2 overrideOrigin = default(Vector2))
+		{
+			DrawTexture(sb, texture, shader, position, width, height, scale, rotation, direction, framecount, 1, frame, overrideColor, drawCentered, overrideOrigin);
+		}
+
 		///<summary>
-		/// Draws the given texture using lighting nearby, or the overriden color given.
-		///</summary>
-		public static void DrawTexture(object sb, Texture2D texture, int shader, Vector2 position, int width, int height, float scale, float rotation, int direction, int framecount, int framecountX, Rectangle frame, Color? overrideColor = null, bool drawCentered = false, Vector2 overrideOrigin = default(Vector2))
-		{
-			Vector2 origin = overrideOrigin != default(Vector2) ? overrideOrigin : new Vector2((float)(frame.Width / framecountX / 2), (float)(texture.Height / framecount / 2));
-			Color lightColor = overrideColor != null ? (Color)overrideColor : GetLightColor(position + new Vector2(width * 0.5f, height * 0.5f));
-			if (sb is List<DrawData>)
-			{
-				DrawData dd = new DrawData(texture, GetDrawPosition(position, origin, width, height, texture.Width, texture.Height, frame, framecount, framecountX, scale, drawCentered), frame, lightColor, rotation, origin, scale, direction == 1 ? SpriteEffects.FlipHorizontally : SpriteEffects.None, 0);
-				dd.shader = shader;
-				((List<DrawData>)sb).Add(dd);
-			}
-			else if (sb is SpriteBatch)
-			{
-				bool applyDye = shader > 0;
-				if (applyDye)
-				{
-					((SpriteBatch)sb).End();
-					((SpriteBatch)sb).Begin(SpriteSortMode.Immediate, BlendState.AlphaBlend);
-					GameShaders.Armor.ApplySecondary(shader, Main.player[Main.myPlayer], null);
-				}
-				((SpriteBatch)sb).Draw(texture, GetDrawPosition(position, origin, width, height, texture.Width, texture.Height, frame, framecount, framecountX, scale, drawCentered), frame, lightColor, rotation, origin, scale, direction == 1 ? SpriteEffects.FlipHorizontally : SpriteEffects.None, 0);
-				if (applyDye)
-				{
-					((SpriteBatch)sb).End();
-					((SpriteBatch)sb).Begin(SpriteSortMode.Deferred, BlendState.AlphaBlend);
-				}
-			}
-		}
-
+		/// Draws the given texture using lighting nearby, or the overriden color given.+		///</summary>
+		public static void DrawTexture(object sb, Texture2D texture, int shader, Vector2 position, int width, int height, float scale, float rotation, int direction, int framecount, int framecountX, Rectangle frame, Color? overrideColor = null, bool drawCentered = false, Vector2 overrideOrigin = default(Vector2))
+		{
+			Vector2 origin = overrideOrigin != default(Vector2) ? overrideOrigin : new Vector2((float)(frame.Width / framecountX / 2), (float)(texture.Height / framecount / 2));
+			Color lightColor = overrideColor != null ? (Color)overrideColor : GetLightColor(position + new Vector2(width * 0.5f, height * 0.5f));
+			if (sb is List<DrawData>)
+			{
+				DrawData dd = new DrawData(texture, GetDrawPosition(position, origin, width, height, texture.Width, texture.Height, frame, framecount, framecountX, scale, drawCentered), frame, lightColor, rotation, origin, scale, direction == 1 ? SpriteEffects.FlipHorizontally : SpriteEffects.None, 0);
+				dd.shader = shader;
+				((List<DrawData>)sb).Add(dd);
+			}
+			else if (sb is SpriteBatch)
+			{
+				bool applyDye = shader > 0;
+				if (applyDye)
+				{
+					((SpriteBatch)sb).End();
+					((SpriteBatch)sb).Begin(SpriteSortMode.Immediate, BlendState.AlphaBlend);
+					GameShaders.Armor.ApplySecondary(shader, Main.player[Main.myPlayer], null);
+				}
+				((SpriteBatch)sb).Draw(texture, GetDrawPosition(position, origin, width, height, texture.Width, texture.Height, frame, framecount, framecountX, scale, drawCentered), frame, lightColor, rotation, origin, scale, direction == 1 ? SpriteEffects.FlipHorizontally : SpriteEffects.None, 0);
+				if (applyDye)
+				{
+					((SpriteBatch)sb).End();
+					((SpriteBatch)sb).Begin(SpriteSortMode.Deferred, BlendState.AlphaBlend);
+				}
+			}
+		}
+
 		///<summary>
-		/// Debug draw method, draws a hitbox with absolutes, not taking into account anything else.
-		///</summary>
-		public static void DrawHitbox(SpriteBatch sb, Rectangle hitbox, Color? overrideColor = null)
-		{
-			Vector2 origin = default(Vector2);
-			Color lightColor = (overrideColor != null ? (Color)overrideColor : Color.White);
-			Vector2 position = new Vector2(hitbox.Left, hitbox.Top) - Main.screenPosition;
-			sb.Draw(TextureAssets.MagicPixel.Value, position, hitbox, lightColor, 0f, origin, 1f, SpriteEffects.None, 0);
-		}
-
+		/// Debug draw method, draws a hitbox with absolutes, not taking into account anything else.+		///</summary>
+		public static void DrawHitbox(SpriteBatch sb, Rectangle hitbox, Color? overrideColor = null)
+		{
+			Vector2 origin = default(Vector2);
+			Color lightColor = (overrideColor != null ? (Color)overrideColor : Color.White);
+			Vector2 position = new Vector2(hitbox.Left, hitbox.Top) - Main.screenPosition;
+			sb.Draw(TextureAssets.MagicPixel.Value, position, hitbox, lightColor, 0f, origin, 1f, SpriteEffects.None, 0);
+		}
+
 		///<summary>
-		/// Returns the draw position of a texture for tiles.
-		///</summary>
-		public static Vector2 GetTileDrawPosition(int x, int y, int width, int height, Vector2 drawOffset)
-		{
-			return new Vector2((x * 16 - (int)Main.screenPosition.X) - (width - 16f) / 2f, (float)(y * 16 - (int)Main.screenPosition.Y)) + drawOffset;
-		}
-
+		/// Returns the draw position of a texture for tiles.+		///</summary>
+		public static Vector2 GetTileDrawPosition(int x, int y, int width, int height, Vector2 drawOffset)
+		{
+			return new Vector2((x * 16 - (int)Main.screenPosition.X) - (width - 16f) / 2f, (float)(y * 16 - (int)Main.screenPosition.Y)) + drawOffset;
+		}
+
 		///<summary>
-		/// Returns the draw position of a texture for npcs and projectiles.
-		///</summary>
-		public static Vector2 GetDrawPosition(Vector2 position, Vector2 origin, int width, int height, int texWidth, int texHeight, Rectangle frame, int framecount, float scale, bool drawCentered = false)
-		{
-			return GetDrawPosition(position, origin, width, height, texWidth, texHeight, frame, framecount, 1, scale, drawCentered);
-		}
-
+		/// Returns the draw position of a texture for npcs and projectiles.+		///</summary>
+		public static Vector2 GetDrawPosition(Vector2 position, Vector2 origin, int width, int height, int texWidth, int texHeight, Rectangle frame, int framecount, float scale, bool drawCentered = false)
+		{
+			return GetDrawPosition(position, origin, width, height, texWidth, texHeight, frame, framecount, 1, scale, drawCentered);
+		}
+
 		///<summary>
-		/// Returns the draw position of a texture for npcs and projectiles.
-		///</summary>
-		public static Vector2 GetDrawPosition(Vector2 position, Vector2 origin, int width, int height, int texWidth, int texHeight, Rectangle frame, int framecount, int framecountX, float scale, bool drawCentered = false)
-		{
-			Vector2 screenPos = new Vector2((int)Main.screenPosition.X, (int)Main.screenPosition.Y);
-			if (drawCentered)
-			{
-				Vector2 texHalf = new Vector2(texWidth / framecountX / 2, texHeight / framecount / 2);
-				return position + new Vector2(width / 2, height / 2) - (texHalf * scale) + (origin * scale) - screenPos;
-			}
-			return position - screenPos + new Vector2(width / 2, height) - (new Vector2(texWidth / framecountX / 2, texHeight / framecount) * scale) + (origin * scale) + new Vector2(0f, 5f);
-		}
-
-		public static float GetYOffset(Player player)
-		{
-			return GetYOffset(player.bodyFrame, player.gravDir);
-		}
-
-		/*
-         * Returns an offset for Y that simulates how player frames offset normally. 
-         * This allows you to have a one-frame .png file that still 'bobs' up and down even if it doesn't animate.
-         */
-		public static float GetYOffset(Rectangle frame, float gravDir = 0f)
-		{
-			int frameID = (int)(frame.Y / frame.Height);
-			if (frameID == 7 || frameID == 8 || frameID == 9 || frameID == 14 || frameID == 15 || frameID == 16)
-			{
-				return gravDir < 0f ? 2f : -2f;
-			}
-			return 0f;
-		}
-
-		//used by InDrawZone to prevent making a new rectangle every time the method is called
-		private static Rectangle drawZoneRect = default(Rectangle);
-
-		public static bool InDrawZone(Vector2 vec, bool noScreenPos = false)
-		{
-			if ((int)Main.screenPosition.X - 300 != drawZoneRect.X || (int)Main.screenPosition.Y - 300 != drawZoneRect.Y) drawZoneRect = new Rectangle((int)Main.screenPosition.X - 300, (int)Main.screenPosition.Y - 300, Main.screenWidth + 600, Main.screenHeight + 600);
-			if (noScreenPos) vec += Main.screenPosition;
-			return drawZoneRect.Contains((int)vec.X, (int)vec.Y);
-		}
-
-		public static bool InDrawZone(Rectangle rect)
-		{
-			if ((int)Main.screenPosition.X - 300 != drawZoneRect.X || (int)Main.screenPosition.Y - 300 != drawZoneRect.Y) drawZoneRect = new Rectangle((int)Main.screenPosition.X - 300, (int)Main.screenPosition.Y - 300, Main.screenWidth + 600, Main.screenHeight + 600);
-			return drawZoneRect.Intersects(rect);
-		}
-
-		#endregion
-
-	}
+		/// Returns the draw position of a texture for npcs and projectiles.+		///</summary>
+		public static Vector2 GetDrawPosition(Vector2 position, Vector2 origin, int width, int height, int texWidth, int texHeight, Rectangle frame, int framecount, int framecountX, float scale, bool drawCentered = false)
+		{
+			Vector2 screenPos = new Vector2((int)Main.screenPosition.X, (int)Main.screenPosition.Y);
+			if (drawCentered)
+			{
+				Vector2 texHalf = new Vector2(texWidth / framecountX / 2, texHeight / framecount / 2);
+				return position + new Vector2(width / 2, height / 2) - (texHalf * scale) + (origin * scale) - screenPos;
+			}
+			return position - screenPos + new Vector2(width / 2, height) - (new Vector2(texWidth / framecountX / 2, texHeight / framecount) * scale) + (origin * scale) + new Vector2(0f, 5f);
+		}
+
+		public static float GetYOffset(Player player)
+		{
+			return GetYOffset(player.bodyFrame, player.gravDir);
+		}
+
+		/*
+         * Returns an offset for Y that simulates how player frames offset normally. 
+         * This allows you to have a one-frame .png file that still 'bobs' up and down even if it doesn't animate.
+         */
+		public static float GetYOffset(Rectangle frame, float gravDir = 0f)
+		{
+			int frameID = (int)(frame.Y / frame.Height);
+			if (frameID == 7 || frameID == 8 || frameID == 9 || frameID == 14 || frameID == 15 || frameID == 16)
+			{
+				return gravDir < 0f ? 2f : -2f;
+			}
+			return 0f;
+		}
+
+		//used by InDrawZone to prevent making a new rectangle every time the method is called
+		private static Rectangle drawZoneRect = default(Rectangle);
+
+		public static bool InDrawZone(Vector2 vec, bool noScreenPos = false)
+		{
+			if ((int)Main.screenPosition.X - 300 != drawZoneRect.X || (int)Main.screenPosition.Y - 300 != drawZoneRect.Y) drawZoneRect = new Rectangle((int)Main.screenPosition.X - 300, (int)Main.screenPosition.Y - 300, Main.screenWidth + 600, Main.screenHeight + 600);
+			if (noScreenPos) vec += Main.screenPosition;
+			return drawZoneRect.Contains((int)vec.X, (int)vec.Y);
+		}
+
+		public static bool InDrawZone(Rectangle rect)
+		{
+			if ((int)Main.screenPosition.X - 300 != drawZoneRect.X || (int)Main.screenPosition.Y - 300 != drawZoneRect.Y) drawZoneRect = new Rectangle((int)Main.screenPosition.X - 300, (int)Main.screenPosition.Y - 300, Main.screenWidth + 600, Main.screenHeight + 600);
+			return drawZoneRect.Intersects(rect);
+		}
+
+		#endregion
+
+	}
 }