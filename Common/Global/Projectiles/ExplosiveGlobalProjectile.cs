<<<<<<< HEAD
﻿using Macrocosm.Common.Sets;
=======
﻿using Macrocosm.Common.Drawing.Particles;
using Macrocosm.Common.Sets;
using Macrocosm.Common.Utils;
using Macrocosm.Content.Particles;
using Microsoft.Xna.Framework;
using System;
using System.Collections.Generic;
using System.Linq;
using System.Text;
using System.Threading.Tasks;
>>>>>>> c884f8fb
using Terraria;
using Terraria.DataStructures;
using Terraria.ID;
using Terraria.ModLoader;

namespace Macrocosm.Common.Global.Projectiles
{
    public class ExplosiveGlobalProjectile : GlobalProjectile
    {
        public override void Load()
        {
            On_Projectile.BombsHurtPlayers += On_Projectile_BombsHurtPlayers;
        }

        public override void Unload()
        {
            On_Projectile.BombsHurtPlayers -= On_Projectile_BombsHurtPlayers;
        }

        public override bool InstancePerEntity => true;
        public override bool AppliesToEntity(Projectile entity, bool lateInstantiation) => (entity.aiStyle == ProjAIStyleID.Explosive || ProjectileID.Sets.Explosive[entity.type]);

        private int sourceItemType = -1;

        public override void OnSpawn(Projectile projectile, IEntitySource source)
        {
            // Save the item that spawned this
            if (source is EntitySource_ItemUse_WithAmmo source_ItemUse_WithAmmo)
            {
                sourceItemType = source_ItemUse_WithAmmo.Item.type;
            }

            // Inherit item source from the projectile that spawned this (for example, Cluster Rockets)
            if (source is EntitySource_Parent source_Parent && source_Parent.Entity is Projectile proj && proj.TryGetGlobalProjectile(out ExplosiveGlobalProjectile parent))
            {
                sourceItemType = parent.sourceItemType;
            }
        }

        private void On_Projectile_BombsHurtPlayers(On_Projectile.orig_BombsHurtPlayers orig, Projectile self, Rectangle projRectangle, int j)
        {
<<<<<<< HEAD
            if (sourceType == -1 || ItemSets.ExplosivesShotDealDamageToOwner[sourceType])
                orig(self, projRectangle, j);
=======
            if (self.TryGetGlobalProjectile(out ExplosiveGlobalProjectile global))
            {
                int type = global.sourceItemType;
                if (type > 0)
                {
                    bool dealDamage;
                    if (Main.getGoodWorld)
                        dealDamage = ItemSets.ExplosivesShotDealDamageToOwner_GetGoodWorld[type];
                    else
                        dealDamage = ItemSets.ExplosivesShotDealDamageToOwner[type];

                    if (!dealDamage)
                        return;
                }
            }

            orig(self, projRectangle, j);
>>>>>>> c884f8fb
        }
    }
}<|MERGE_RESOLUTION|>--- conflicted
+++ resolved
@@ -1,6 +1,3 @@
-<<<<<<< HEAD
-﻿using Macrocosm.Common.Sets;
-=======
 ﻿using Macrocosm.Common.Drawing.Particles;
 using Macrocosm.Common.Sets;
 using Macrocosm.Common.Utils;
@@ -11,7 +8,6 @@
 using System.Linq;
 using System.Text;
 using System.Threading.Tasks;
->>>>>>> c884f8fb
 using Terraria;
 using Terraria.DataStructures;
 using Terraria.ID;
@@ -53,10 +49,6 @@
 
         private void On_Projectile_BombsHurtPlayers(On_Projectile.orig_BombsHurtPlayers orig, Projectile self, Rectangle projRectangle, int j)
         {
-<<<<<<< HEAD
-            if (sourceType == -1 || ItemSets.ExplosivesShotDealDamageToOwner[sourceType])
-                orig(self, projRectangle, j);
-=======
             if (self.TryGetGlobalProjectile(out ExplosiveGlobalProjectile global))
             {
                 int type = global.sourceItemType;
@@ -74,7 +66,6 @@
             }
 
             orig(self, projRectangle, j);
->>>>>>> c884f8fb
         }
     }
 }