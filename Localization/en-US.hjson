--- conflicted
+++ resolved
@@ -820,7 +820,6 @@
 				Tooltip: ""
 			}
 
-<<<<<<< HEAD
 			SpaceDust: {
 				DisplayName: Space Dust
 				Tooltip: ""
@@ -843,7 +842,10 @@
 
 			ChampionsBladeRepaired: {
 				DisplayName: Champion's Blade
-=======
+				Tooltip: ""
+			}
+		}
+
 			SilicaCrimsand: {
 				DisplayName: Silica Crimsand
 				Tooltip: ""
@@ -861,7 +863,6 @@
 
 			SilicaSand: {
 				DisplayName: Silica Sand
->>>>>>> 1e368b89
 				Tooltip: ""
 			}
 		}
@@ -1039,7 +1040,6 @@
 			HandheldEngineProjectile.DisplayName: Handheld Engine
 			HandheldEngineHitbox.DisplayName: Handheld Engine
 			ZombieSecurityBullet.DisplayName: Zombie Security
-<<<<<<< HEAD
 			SeleniteMagnumProjectile.DisplayName: Selenite Magnum
 			TychoBullet.DisplayName: Tycho .50
 			DianiteMeteor.DisplayName: Dianite Meteor
@@ -1051,12 +1051,10 @@
 			DianiteForkProjectile.DisplayName: Dianite Fork
 			RegolithDebris.DisplayName: Regolith Debris
       ArtemiteSwordSwing.DisplayName: Artemite Sword
-=======
 			SilicaCrimsandProjectile.DisplayName: Silica Crimsand Projectile
 			SilicaEbonsandProjectile.DisplayName: Silica Ebonsand Projectile
 			SilicaPearlsandProjectile.DisplayName: Silica Pearlsand Projectile
 			SilicaSandProjectile.DisplayName: Silica Sand Projectile
->>>>>>> 1e368b89
 		}
 
 		Tiles: {
