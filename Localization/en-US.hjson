Mods: {
	Macrocosm: {
		Biomes: {
			MoonBiome: {
				DisplayName: The Moon
				TownNPCDialogueName: The Moon
			}

			BasaltBiome: {
				DisplayName: Basalt
				TownNPCDialogueName: The Basalt
			}

			IrradiationBiome: {
				DisplayName: The Irradiation
				TownNPCDialogueName: The Irradiation
			}

			UndergroundMoonBiome: {
				DisplayName: Underground Moon
				TownNPCDialogueName: The Underground Moon Biome
			}
		}

		Buffs: {
			Fear: {
				DisplayName: Fear
				Description: OH GOD WHAT IS THAT!?
			}

			SuitBreach: {
				DisplayName: Suit Breach
				Description: A hole has appeared in your suit, your blood begins to boil!
			}

			ChandriumEmpowerment: {
				DisplayName: Chandrium Empowerment
				Description: Your next hit with your Chandrium Whip will deal increased damage!
			}

			CalcicCaneMinionBuff: {
				DisplayName: Crater Imp
				Description: This lesser demon will fight for you!
			}

			ChandriumStaffMinionBuff: {
				DisplayName: Crescent Ghoul
				Description: This Crescent Ghoul will fight for you!
			}

			SpaceShuttle: {
				DisplayName: Space Shuttle
				Description: In memory of STS-51-L and STS-107.
			}

			Depressurized: {
				DisplayName: Depressurized
				Description: Your blood is boiling from the lack of atmospheric pressure!
			}
		}

		Items: {
			CelestialBulwark: {
				DisplayName: Celestial Bulwark
				Tooltip:
					'''
					Allows the player to dash into the enemy
					Double tap a direction
					'''
			}

			AluminumBoots: {
				DisplayName: Aluminum Boots
				Tooltip: ""
			}

			AluminumBreastplate: {
				DisplayName: Aluminum Breastplate
				Tooltip: ""
			}

			AluminumHelmet: {
				DisplayName: Aluminum Helmet
				Tooltip: ""
			}

			ArtemiteBreastplate: {
				DisplayName: Artemite Breastplate
				Tooltip: 6% increased melee critical strike chance
			}

			ArtemiteHelmet: {
				DisplayName: Artemite Helmet
				Tooltip: 18% increased melee damage
			}

			ArtemiteLeggings: {
				DisplayName: Artemite Leggings
				Tooltip: 15% increased melee and movement speed
			}

			AstronautHelmet: {
				DisplayName: Astronaut Helmet
				Tooltip: ""
			}

			AstronautLeggings: {
				DisplayName: Astronaut Leggings
				Tooltip: ""
			}

			AstronautSuit: {
				DisplayName: Astronaut Suit
				Tooltip: ""
			}

			ChandriumBreastplate: {
				DisplayName: Chandrium Breastplate
				Tooltip:
					'''
					Increases max number of minion by 1
					15% increased whip range and speed
					'''
			}

			ChandriumHelm: {
				DisplayName: Chandrium Helm
				Tooltip:
					'''
					Increases max number of minions by 1
					25% increased summon damage
					'''
			}

			ChandriumLeggings: {
				DisplayName: Chandrium Leggings
				Tooltip:
					'''
					Increases you max number of minions by 1
					10% increased movement speed
					'''
			}

			DianiteBreastplate: {
				DisplayName: Dianite Breastplate
				Tooltip: 12% increased magic critical strike chance
			}

			DianiteLeggings: {
				DisplayName: Dianite Leggings
				Tooltip:
					'''
					5% increased magic damage
					10% increased movement speed
					'''
			}

			DianiteVisor: {
				DisplayName: Dianite Visor
				Tooltip:
					'''
					Increases maximum mana by 50
					10% increased magic damage
					'''
			}

			SeleniteBreastplate: {
				DisplayName: Selenite Breastplate
				Tooltip: 12% increased ranged critical strike chance
			}

			SeleniteHeadgear: {
				DisplayName: Selenite Headgear
				Tooltip:
					'''
					10% increased ranged damage
					15% chance to save ammo
					'''
			}

			SeleniteLeggings: {
				DisplayName: Selenite Leggings
				Tooltip:
					'''
					5% increased ranged damage
					20% increased movement speed
					'''
			}

			CraterDemonBossBag: {
				DisplayName: Treasure Bag (Crater Demon)
				Tooltip: "{$CommonItemTooltip.RightClickToOpen}"
			}

			CraterDemonSummon: {
				DisplayName: Lunar Skull
				Tooltip:
					'''
					Summons the Crater Demon
					Must be used on the Moon
					'''
			}

			MoonGlobe: {
				DisplayName: Moon Globe
				Tooltip: Toss it to change how the Moon looks!
			}

			MoonCoin: {
				DisplayName: Moon Coin
				Tooltip: ""
			}

			BanHammer: {
				DisplayName: Ban Hammer
				Tooltip: BEGONE.
			}

			DevPick: {
				DisplayName: Dev Pick
				Tooltip: Developer Pickaxe
			}

			RocketPlacer: {
				DisplayName: Rocket Placer
				Tooltip: Places a rocket.
			}

			Teleporter: {
				DisplayName: Teleporter
				Tooltip: Teleports the user to and from the Moon
			}

			AluminumBar: {
				DisplayName: Aluminum Bar
				Tooltip: ""
			}

			AluminumOre: {
				DisplayName: Aluminum Ore
				Tooltip: ""
			}

			ArtemiteBar: {
				DisplayName: Artemite Bar
				Tooltip: ""
			}

			ArtemiteOre: {
				DisplayName: Artemite Ore
				Tooltip: ""
			}

			BrokenHeroShield: {
				DisplayName: Broken Hero Shield
				Tooltip: ""
			}

			ChandriumBar: {
				DisplayName: Chandrium Bar
				Tooltip: ""
			}

			ChandriumOre: {
				DisplayName: Chandrium Ore
				Tooltip: ""
			}

			CinisChunk: {
				DisplayName: Cinis Chunk
				Tooltip: "'The core in the middle holds many universes inside'"
			}

			NubisChunk: {
				DisplayName: Nubis Chunk
				Tooltip: "'It spins akin to a galaxy'"
			}

			SidusChunk: {
				DisplayName: Sidus Chunk
				Tooltip: "'The fire burns like a star'"
			}

			TurbenChunk: {
				DisplayName: Turben Chunk
				Tooltip: "'Emitting enough light to blind'"
			}

			CortexFragment: {
				DisplayName: Cortex Fragment
				Tooltip: ""
			}

			CosmicDust: {
				DisplayName: Cosmic Dust
				Tooltip: ""
			}

			CosmicEssence: {
				DisplayName: Cosmic Essence
				Tooltip: ""
			}

			DeliriumPlating: {
				DisplayName: Delirium Plating
				Tooltip: ""
			}

			DianiteBar: {
				DisplayName: Dianite Bar
				Tooltip: ""
			}

			DianiteOre: {
				DisplayName: Dianite Ore
				Tooltip: ""
			}

			LithiumOre: {
				DisplayName: Lithium
				Tooltip: ""
			}

			LuminiteCrystal: {
				DisplayName: Luminite Crystal
				Tooltip: ""
			}

			OilShale: {
				DisplayName: Oil Shale
				Tooltip: ""
			}

			OxygenTank: {
				DisplayName: Oxygen Tank
				Tooltip: ""
			}

			PrintedCircuitBoard: {
				DisplayName: Printed Circuit Board
				Tooltip: ""
			}

			SeleniteBar: {
				DisplayName: Selenite Bar
				Tooltip: ""
			}

			SeleniteOre: {
				DisplayName: Selenite Ore
				Tooltip: ""
			}

			SiliconOre: {
				DisplayName: Raw Silicon
				Tooltip: ""
			}

			MeteoricChunk: {
				DisplayName: Meteoric Chunk
				Tooltip:
					'''
					Consumable
					Right click to smash open!
					'''
			}

			NebulaChunk: {
				DisplayName: Nebula Chunk
				Tooltip:
					'''
					Consumable
					Right click to smash open!
					'''
			}

			SolarChunk: {
				DisplayName: Solar Chunk
				Tooltip:
					'''
					Consumable
					Right click to smash open!
					'''
			}

			StardustChunk: {
				DisplayName: Stardust Chunk
				Tooltip:
					'''
					Consumable
					Right click to smash open!
					'''
			}

			VortexChunk: {
				DisplayName: Vortex Chunk
				Tooltip:
					'''
					Consumable
					Right click to smash open!
					'''
			}

			SpaceShuttle: {
				DisplayName: Space Shuttle
				Tooltip: In memory of STS-51-L and STS-107.
			}

			Hemostone: {
				DisplayName: Hemostone
				Tooltip: ""
			}

			HemostoneBrick: {
				DisplayName: Hemostone Brick
				Tooltip: ""
			}

			HemostoneBrickWall: {
				DisplayName: Hemostone Brick Wall
				Tooltip: ""
			}

			HemostoneWall: {
				DisplayName: Hemostone Wall
				Tooltip: ""
			}

			IrradiatedBrick: {
				DisplayName: Irradiated Brick
				Tooltip: ""
			}

			IrradiatedBrickWall: {
				DisplayName: Irradiated Brick Wall
				Tooltip: ""
			}

			IrradiatedRock: {
				DisplayName: Irradiated Rock
				Tooltip: ""
			}

			IrradiatedRockWall: {
				DisplayName: Irradiated Rock Wall
				Tooltip: ""
			}

			MoonBasePlating: {
				DisplayName: Lunar Plating
				Tooltip: ""
			}

			Protolith: {
				DisplayName: Protolith
				Tooltip: ""
			}

			ProtolithWall: {
				DisplayName: Protolith Wall
				Tooltip: ""
			}

			PyramidPlate: {
				DisplayName: Pyramid Plate
				Tooltip: ""
			}

			PyramidPlateWall: {
				DisplayName: Pyramid Plate Wall
				Tooltip: ""
			}

			Regolith: {
				DisplayName: Regolith
				Tooltip: ""
			}

			RegolithBrick: {
				DisplayName: Regolith Brick
				Tooltip: ""
			}

			RegolithBrickWall: {
				DisplayName: Regolith Brick Wall
				Tooltip: ""
			}

			RegolithWall: {
				DisplayName: Regolith Wall
				Tooltip: ""
			}

			SpaceshipCore: {
				DisplayName: Spaceship Core
				Tooltip: ""
			}

			SpaceshipFlooring: {
				DisplayName: Spaceship Flooring
				Tooltip: ""
			}

			SpaceshipPlate: {
				DisplayName: Spaceship Plate
				Tooltip: ""
			}

			SpaceshipPlateWall: {
				DisplayName: Spaceship Plate Wall
				Tooltip: ""
			}

			SpaceshipWindow: {
				DisplayName: Spaceship Window
				Tooltip: ""
			}

			SpaceshipWindowWall: {
				DisplayName: Spaceship Window Wall
				Tooltip: ""
			}

			SuperResistantGlass: {
				DisplayName: Super Resistant Glass
				Tooltip: ""
			}

			Tendril: {
				DisplayName: Tendril
				Tooltip: ""
			}

			AdamantiteLoom: {
				DisplayName: Adamantite Loom
				Tooltip: ""
			}

			MoonBaseTerminal: {
				DisplayName: Moon Base Terminal
				Tooltip: ""
			}

			SolarPanelLarge: {
				DisplayName: Large Solar Panel
				Tooltip: ""
			}

			TitaniumLoom: {
				DisplayName: Titanium Loom
				Tooltip: ""
			}

			BloodSunRising: {
				DisplayName: Blood Sun Rising
				Tooltip: "'L. Reda'"
			}

			DarkFortress: {
				DisplayName: Dark Fortress
				Tooltip: "'L. Reda'"
			}

			Empress: {
				DisplayName: Empress
				Tooltip: "'L. Reda'"
			}

			Overlord: {
				DisplayName: Overlord
				Tooltip: "'L. Reda'"
			}

			Retributor: {
				DisplayName: Retributor
				Tooltip: "'L. Reda'"
			}

			WhenDayBreaks: {
				DisplayName: When Day Breaks
				Tooltip: "'L. Reda'"
			}

			CraterDemonRelic: {
				DisplayName: Crater Demon Relic
				Tooltip: ""
			}

			MoonGoldTombstone: {
				DisplayName: Moon Gold Tombstone
				Tooltip: ""
			}

			MoonTombstone: {
				DisplayName: Moon Tombstone
				Tooltip: ""
			}

			CraterDemonTrophy: {
				DisplayName: Crater Demon Trophy
				Tooltip: ""
			}

			AluminumAxe: {
				DisplayName: Aluminum Axe
				Tooltip: ""
			}

			AluminumHammer: {
				DisplayName: Aluminum Hammer
				Tooltip: ""
			}

			AluminumPickaxe: {
				DisplayName: Aluminum Pickaxe
				Tooltip: ""
			}

			ArtemiteAxe: {
				DisplayName: Artemite Axe
				Tooltip: ""
			}

			ArtemiteDrill: {
				DisplayName: Artemite Drill
				Tooltip: ""
			}

			ArtemiteHammer: {
				DisplayName: Artemite Hammer
				Tooltip: ""
			}

			ArtemitePickaxe: {
				DisplayName: Artemite Pickaxe
				Tooltip: ""
			}

			ChandriumAxe: {
				DisplayName: Chandrium Axe
				Tooltip: ""
			}

			ChandriumDrill: {
				DisplayName: Chandrium Drill
				Tooltip: ""
			}

			ChandriumHammer: {
				DisplayName: Chandrium Hammer
				Tooltip: ""
			}

			ChandriumPickaxe: {
				DisplayName: Chandrium Pickaxe
				Tooltip: ""
			}

			DianiteAxe: {
				DisplayName: Dianite Axe
				Tooltip: ""
			}

			DianiteDrill: {
				DisplayName: Dianite Drill
				Tooltip: ""
			}

			DianiteHammer: {
				DisplayName: Dianite Hammer
				Tooltip: ""
			}

			DianitePickaxe: {
				DisplayName: Dianite Pickaxe
				Tooltip: ""
			}

			SeleniteAxe: {
				DisplayName: Selenite Axe
				Tooltip: ""
			}

			SeleniteDrill: {
				DisplayName: Selenite Drill
				Tooltip: ""
			}

			SeleniteHammer: {
				DisplayName: Selenite Hammer
				Tooltip: ""
			}

			SelenitePickaxe: {
				DisplayName: Selenite Pickaxe
				Tooltip: ""
			}

			CraterDemonMask: {
				DisplayName: Crater Demon Mask
				Tooltip: ""
			}

			DianiteFork: {
				DisplayName: Dianite Fork
				Tooltip: ""
			}

			DianiteTome: {
				DisplayName: Dianite Tome
				Tooltip: ""
			}

			ImbriumJewel: {
				DisplayName: Imbrium Jewel
				Tooltip: ""
			}

			AluminumBroadsword: {
				DisplayName: Aluminum Broadsword
				Tooltip: ""
			}

			AluminumShortsword: {
				DisplayName: Aluminum Shortsword
				Tooltip: ""
			}

			ArtemiteGreatsword: {
				DisplayName: Artemite Greatsword
				Tooltip: ""
			}

			ArtemiteSpear: {
				DisplayName: Artemite Spear
				Tooltip: ""
			}

			ArtemiteSword: {
				DisplayName: Artemite Sword
				Tooltip: ""
			}

			ClawWrench: {
				DisplayName: Claw Wrench
				Tooltip: ""
			}

			Crucible: {
				DisplayName: Crucible
				Tooltip:
					'''
					A sword forged from the fires of Hell itself
					'The only thing they fear is you.'
					'''
			}

			MoonSword: {
				DisplayName: Moon Sword
				Tooltip: ""
			}

			Noxsaber: {
				DisplayName: The Noxsaber
				Tooltip: An ancient black energy saber, stolen from the temple of a long dead cult
			}

			AluminumBow: {
				DisplayName: Aluminum Bow
				Tooltip: ""
			}

			ArchersLine: {
				DisplayName: Archer's Line
				Tooltip: Bullets ricochet from one enemy to another
			}

			Copernicus: {
				DisplayName: Copernicus
				Tooltip: Right click to launch a plasma ball grenade
			}

			Cruithne3753: {
				DisplayName: Cruithne-3753
				Tooltip: Two different firing modes
			}

			LHB805: {
				DisplayName: LHB-805
				Tooltip: ""
			}

			NWA12691: {
				DisplayName: NWA-12691
				Tooltip:
					'''
					Shoots rockets 
					Right click to lock onto an enemy
					'''
			}

			SeleniteBow: {
				DisplayName: Selenite Bow
				Tooltip: ""
			}

			SeleniteMagnum: {
				DisplayName: Selenite Magnum
				Tooltip: ""
			}

			CalcicCane: {
				DisplayName: Calcic Cane
				Tooltip: Summons a Crater Imp to fight for you
			}

			ChandriumStaff: {
				DisplayName: Chandrium Staff
				Tooltip: Summons a Crescent Ghoul to fight for you
			}

			ChandriumWhip: {
				DisplayName: Chandrium Whip
				Tooltip: ""
			}

			HandheldEngine: {
				DisplayName: Handheld Engine
				Tooltip: ""
			}

			HazardWall: {
				DisplayName: Hazard Wall
				Tooltip: ""
			}

			Tycho50: {
				DisplayName: Tycho .50
				Tooltip: ""
			}

			SpaceDust: {
				DisplayName: Space Dust
				Tooltip: ""
			}
		}

		NPCs: {
			CraterDemon.DisplayName: Crater Demon
			CraterImp.DisplayName: Crater Imp
			BloodMoonJuggernaut.DisplayName: Juggernaut
			Clavite.DisplayName: Clavite
			CraterCrawlerBody.DisplayName: Crater Crawler
			CraterCrawlerHead.DisplayName: Crater Crawler
			CraterCrawlerTail.DisplayName: Crater Crawler
			CrescentGhoul.DisplayName: Crescent Ghoul
			Leaper.DisplayName: Leaper
			LuminiteSlime.DisplayName: Luminite Slime
			MoonWormBody.DisplayName: Moon Worm
			MoonWormHead.DisplayName: Moon Worm
			MoonWormTail.DisplayName: Moon Worm
			MoonZombie.DisplayName: Zombie Astronaut
			RadioactiveSlime.DisplayName: Radioactive Slime
			RegolithSlime.DisplayName: Regolith Slime
			Rocket.DisplayName: Rocket
			ZombieSecurity.DisplayName: Zombie Security

			MoonChampion: {
				DisplayName: Moon Champion

				TownNPCMood: {
					Content: I am content.
					NoHome: I hate not having a home.
					FarFromHome: I am too far from home.
					LoveSpace: I love having so much space.
					DislikeCrowded: I dislike how crowded I am.
					HateCrowded: I hate how crowded I am.
					LoveBiome: I love {BiomeName}.
					LikeBiome: I like {BiomeName}.
					DislikeBiome: I dislike {BiomeName}.
					HateBiome: I hate {BiomeName}.
					LoveNPC: I love {NPCName}.
					LikeNPC: I like {NPCName}.
					DislikeNPC: I dislike {NPCName}.
					HateNPC: I hate {NPCName}.
					LikeNPC_Princess: I like {NPCName}.
					Princess_LovesNPC: I like {NPCName}.
				}
			}
		}

		Projectiles: {
			MoonMeteorLarge.DisplayName: Large Meteor
			MoonMeteorMedium.DisplayName: Medium Meteor
			MoonMeteorSmall.DisplayName: Small Meteor
			NebulaMeteor.DisplayName: Nebula Meteor
			SolarMeteor.DisplayName: Solar Meteor
			StardustMeteor.DisplayName: Stardust Meteor
			VortexMeteor.DisplayName: Vortex Meteor
			DianiteTomeProjectile.DisplayName: Dianite Meteor
			DianiteTomeProjectileSmall.DisplayName: Dianite Meteor
			AluminumShortswordProjectile.DisplayName: Aluminum Shortsword
			ArtemiteGreatswordSwing.DisplayName: Artemite Greatsword
			ArtemiteSpearProjectile.DisplayName: Artemite Spear
			ArtemiteSpearProjectileShoot.DisplayName: Artemite Spear
			ArtemiteSwordProjectile.DisplayName: Artemite Sword
			ClawWrenchProjectile.DisplayName: Claw Wrench
			MoonSwordProjectile.DisplayName: Moon Sword
			MoonSwordSwing.DisplayName: Moonlight Greatsword
			ArchersLineProjectile.DisplayName: Archer's Line
			CruithneGreenSlug.DisplayName: Cruithne Green Slug
			DeliriumShell.DisplayName: Delirium Shell
			LHB805Projectile.DisplayName: LHB-805
			NWAMissile.DisplayName: NWA-12691
			PlasmaGrenade.DisplayName: Plasma Grenade
			SeleniteArrow.DisplayName: Selenite Arrow
			CalcicCaneMinion.DisplayName: Crater Imp
			ChandriumStaffMinion.DisplayName: Crescent Ghoul
			ChandriumWhipProjectile.DisplayName: Chandrium Whip
			MoonGlobeProjectile.DisplayName: Moon Globe
			MoonTombstone.DisplayName: Moon Tombstone
			ArtemiteDrillProjectile.DisplayName: Artemite Drill
			ChandriumDrillProjectile.DisplayName: Chandrium Drill
			DianiteDrillProjectile.DisplayName: Dianite Drill
			SeleniteDrillProjectile.DisplayName: Selenite Drill
			FlamingMeteor.DisplayName: Flaming Meteor
			LuminiteSlimeProjectile.DisplayName: Luminite Slime
			MeteorPortal.DisplayName: Meteor Portal
			ImbriumJewelProjectile.DisplayName: Imbrium Jewel
			ImbriumJewelMeteor.DisplayName: Imbrium Jewel
			HandheldEngineProjectile.DisplayName: Handheld Engine
			HandheldEngineHitbox.DisplayName: Handheld Engine
			ZombieSecurityBullet.DisplayName: Zombie Security
			SeleniteMagnumProjectile.DisplayName: Selenite Magnum Projectile
			Tycho50Projectile.DisplayName: Tycho50 Projectile
			Tycho50Bullet.DisplayName: Tycho50 Bullet
<<<<<<< HEAD
			DianiteMeteor.DisplayName: Dianite Meteor
			DianiteMeteorSmall.DisplayName: Dianite Meteor Small
=======
			PhantasmalImpLarge.DisplayName: Phantasmal Imp Large
			PhantasmalImpSmall.DisplayName: Phantasmal Imp Small
>>>>>>> 81055fb0
		}

		Tiles: {
			RocketLaunchPad.MapEntry: Launch Pad
			AluminumOre.MapEntry: Aluminum Ore
			ArtemiteOre.MapEntry: Artemite Ore
			ChandriumOre.MapEntry: Chandrium Ore
			DianiteOre.MapEntry: Dianite Ore
			LithiumOre.MapEntry: Lithium
			OilShale.MapEntry: Oil Shale
			SeleniteOre.MapEntry: Selenite Ore
		}

		SetBonuses.SpaceProtection_Tier1:
			'''
			Pressurized spacesuit allows for exploration of other celestial bodies
			Tier 1 extraterrestrial protection
			'''

		GameTips: {
			Generic_Tip1: (TEST) 1 You can visit other planets if you manage to build a rocket (TEST)
			Generic_Tip2: (TEST) 2 You can visit other planets if you manage to build a rocket (TEST)
			Generic_Tip3: (TEST) 3 You can visit other planets if you manage to build a rocket (TEST)
			Generic_Tip4: (TEST) 4 You can visit other planets if you manage to build a rocket (TEST)
			Generic_Tip5: (TEST) 5 You can visit other planets if you manage to build a rocket (TEST)
			Generic_Tip6: (TEST) 6 You can visit other planets if you manage to build a rocket (TEST)
			Generic_Tip7: (TEST) 7 You can visit other planets if you manage to build a rocket (TEST)
			Generic_Tip8: (TEST) 8 You can visit other planets if you manage to build a rocket (TEST)
			Generic_Tip9: (TEST) 9 You can visit other planets if you manage to build a rocket (TEST)
			Generic_Tip10: (TEST) 10 You can visit other planets if you manage to build a rocket (TEST)
			Generic_Tip11: (TEST) 11 You can visit other planets if you manage to build a rocket (TEST)
			Generic_Tip12: (TEST) 12 You can visit other planets if you manage to build a rocket (TEST)
			Generic_Tip13: (TEST) 13 You can visit other planets if you manage to build a rocket (TEST)
			Generic_Tip14: (TEST) 14 You can visit other planets if you manage to build a rocket (TEST)
			Generic_Tip15: (TEST) 15 You can visit other planets if you manage to build a rocket (TEST)
			Generic_Tip16: (TEST) 16 You can visit other planets if you manage to build a rocket (TEST)
			Generic_Tip17: (TEST) 17 You can visit other planets if you manage to build a rocket (TEST)
			Generic_Tip18: (TEST) 18 You can visit other planets if you manage to build a rocket (TEST)
		}

		LoadingScreenTips: {
			Moon: {
				Moon_Tip1: You've taken your first step into a larger world.
				Moon_Tip2: The Moon takes much longer to rotate than the Earth. Make sure you have enough supplies to last through the night.
				Moon_Tip3: Is the Moon really made of cheese? Dig down to its core to find out.
				Moon_Tip4: Even on this airless rock, life finds a way. Always remain on guard.
				Moon_Tip5: Take advantage of the Moon's low gravity, but remember your enemies will do the same.
				Moon_Tip6: When the sanguine hour comes, it's time to hide.
				Moon_Tip7: No atmosphere means no torches, but there are other ways of illuminating the darkness.
				Moon_Tip8: Beware of solar storms!
				Moon_Tip9: Moon Lord was just the beginning. What other horrors await you on our silver satellite?
			}

			Earth: {
				Earth_Tip1: Returning for a beer?
				Earth_Tip2: Did you know that there are more than 1 quadrillion ants roaming our Earth?
				Earth_Tip3: Normal gravity can be quite punishing after a long trek in zero-g. You'll get used to it.
				Earth_Tip4: Nearly seven billion deaths within the first 24 hours.
				Earth_Tip5: You are never truly safe.
			}
		}

		Subworlds: {
			Sun: {
				DisplayName: The Sun
				FlavorText: default
			}

			Vulcan: {
				DisplayName: Vulcan
				FlavorText: default
			}

			Mercury: {
				DisplayName: Mercury
				FlavorText: default
			}

			Venus: {
				DisplayName: Venus
				FlavorText: default
			}

			Earth: {
				DisplayName: Earth
				FlavorText: Third planet from the Sun, and homeworld of humanity. Covered in lush green forests, liquid oceans, and an oxygen-rich atmosphere, it is the ideal world for life to comfortably thrive.
			}

			Moon: {
				DisplayName: The Moon
				FlavorText: Homeworld of the infamous Moon Lord, the Earth's Moon is a desolate, airless rock with an unforgiving environment. The Moon is well known for its high concentration of precious luminite, guarded by alien terrors that dwell beneath the dead moonscape.
			}

			Mars: {
				DisplayName: Mars
				FlavorText: default
			}

			Phobos: {
				DisplayName: Phobos
				FlavorText: default
			}

			Deimos: {
				DisplayName: Deimos
				FlavorText: default
			}

			Ceres: {
				DisplayName: Ceres
				FlavorText: default
			}

			Jupiter: {
				DisplayName: Jupiter
				FlavorText: default
			}

			Io: {
				DisplayName: Io
				FlavorText: default
			}

			Europa: {
				DisplayName: Europa
				FlavorText: default
			}

			Saturn: {
				DisplayName: Saturn
				FlavorText: default
			}

			Titan: {
				DisplayName: Titan
				FlavorText: default
			}

			Ouranos: {
				DisplayName: Ouranos
				FlavorText: default
			}

			Miranda: {
				DisplayName: Miranda
				FlavorText: default
			}

			Neptune: {
				DisplayName: Neptune
				FlavorText: default
			}

			Triton: {
				DisplayName: Triton
				FlavorText: default
			}

			Pluto: {
				DisplayName: Pluto
				FlavorText: default
			}

			Charon: {
				DisplayName: Charon
				FlavorText: default
			}

			Eris: {
				DisplayName: Eris
				FlavorText: default
			}
		}

		WorldInfo: {
			Common: {
				Checklist: Pre-flight checklist
				Crew: Crew
				Fuel: Fuel
				NoTarget: No Target
				CantReach: Inaccessible
				AlreadyHere: Current Location
				ZoomIn: Zoom In
				Launch: Launch
			}

			Gravity: {
				Name: Gravity
				Unit: G
				UnitSingular: G
				Unit2: mps_sq
				Unstable: Unstable
			}

			Radius: {
				Name: Radius
				Unit: km
				Unit2: mi
			}

			DayPeriod: {
				Name: Day Period
				Unit: days
				UnitSingular: day
				TidallyLocked: Tidally Locked
			}

			ThreatLevel: {
				Name: Threat Level
				Threat1: Harmless
				Threat2: Arduous
				Threat3: Challenging
				Threat4: Dangerous
				Threat5: Treacherous
				Threat6: Lethal
				Threat7: Cataclysmic
				Threat8: Nightmare
				Threat9: Apollyon
				Threat10: Unknown
			}

			Hazard: {
				Name: Hazard
				MeteorStorms: Meteor Storms
				SolarStorms: Solar Storms
			}

			Checklist: {
				Fuel: {
					True: {
						Display: Enough fuel
						Hover: default
					}

					False: {
						Display: Not enough fuel
						Hover: You need more fuel to launch the rocket
					}
				}

				Destination: {
					True: {
						Display: Destination selected
						Hover: default
					}

					False: {
						Display: No destination selected
						Hover: You need to select a destination for the rocket
					}
				}

				Obstruction: {
					True: {
						Display: Path unobstructed
						Hover: default
					}

					False: {
						Display: Path obstructed
						Hover: There is an obstruction in the rocket's flight path
					}
				}

				Selected: {
					True: {
						Display: default
						Hover: default
					}

					False: {
						Display: Select a destination
						Hover: default
					}
				}

				NotHere: {
					True: {
						Display: default
						Hover: default
					}

					False: {
						Display: You are already here
						Hover: default
					}
				}

				MoonLord: {
					True: {
						Display: default
						Hover: default
					}

					False: {
						Display: Defeat Moon Lord
						Hover: You must defeat the Moon Lord to reach The Moon
					}
				}
			}
		}
	}
}<|MERGE_RESOLUTION|>--- conflicted
+++ resolved
@@ -934,13 +934,10 @@
 			SeleniteMagnumProjectile.DisplayName: Selenite Magnum Projectile
 			Tycho50Projectile.DisplayName: Tycho50 Projectile
 			Tycho50Bullet.DisplayName: Tycho50 Bullet
-<<<<<<< HEAD
 			DianiteMeteor.DisplayName: Dianite Meteor
 			DianiteMeteorSmall.DisplayName: Dianite Meteor Small
-=======
 			PhantasmalImpLarge.DisplayName: Phantasmal Imp Large
 			PhantasmalImpSmall.DisplayName: Phantasmal Imp Small
->>>>>>> 81055fb0
 		}
 
 		Tiles: {
