SetBonuses: {
	SpaceProtection_1: Pressurized spacesuit allows for exploration of other celestial bodies.
	SpaceProtection_2: Lead-lined suit allows for safe exploration of highly irradiated environments.
}

CelestialBulwark: {
	DisplayName: Celestial Bulwark
	Tooltip:
		'''
		Allows the player to dash into the enemy
		Allows for horizontal and vertical dashing
		Double tap a direction
		'''
}

AluminumBoots: {
	DisplayName: Aluminum Boots
	Tooltip: ""
}

AluminumBreastplate: {
	DisplayName: Aluminum Breastplate
	Tooltip: ""
}

AluminumHelmet: {
	DisplayName: Aluminum Helmet
	Tooltip: ""
}

ArtemiteBreastplate: {
	DisplayName: Artemite Breastplate
	Tooltip: 6% increased melee critical strike chance
}

ArtemiteHelmet: {
	DisplayName: Artemite Helmet
	Tooltip: 18% increased melee damage
}

ArtemiteLeggings: {
	DisplayName: Artemite Leggings
	Tooltip: 15% increased melee and movement speed
}

AstronautHelmet: {
	DisplayName: Astronaut Helmet
	Tooltip: ""
}

AstronautLeggings: {
	DisplayName: Astronaut Leggings
	Tooltip: ""
}

AstronautSuit: {
	DisplayName: Astronaut Suit
	Tooltip: ""
}

ChandriumBreastplate: {
	DisplayName: Chandrium Breastplate
	Tooltip:
		'''
		Increases max number of minions by 1
		15% increased whip range and speed
		'''
}

ChandriumHelm: {
	DisplayName: Chandrium Helm
	Tooltip:
		'''
		Increases max number of minions by 1
		25% increased summon damage
		'''
}

ChandriumLeggings: {
	DisplayName: Chandrium Leggings
	Tooltip:
		'''
		Increases you max number of minions by 1
		10% increased movement speed
		'''
}

DianiteBreastplate: {
	DisplayName: Dianite Breastplate
	Tooltip: 12% increased magic critical strike chance
}

DianiteLeggings: {
	DisplayName: Dianite Leggings
	Tooltip:
		'''
		5% increased magic damage
		10% increased movement speed
		'''
}

DianiteVisor: {
	DisplayName: Dianite Visor
	Tooltip:
		'''
		Increases maximum mana by 50
		10% increased magic damage
		'''
}

SeleniteBreastplate: {
	DisplayName: Selenite Breastplate
	Tooltip: 12% increased ranged critical strike chance
}

SeleniteHeadgear: {
	DisplayName: Selenite Headgear
	Tooltip:
		'''
		10% increased ranged damage
		15% chance to save ammo
		'''
}

SeleniteLeggings: {
	DisplayName: Selenite Leggings
	Tooltip:
		'''
		5% increased ranged damage
		20% increased movement speed
		'''
}

CraterDemonBossBag: {
	DisplayName: Treasure Bag (Crater Demon)
	Tooltip: "{$CommonItemTooltip.RightClickToOpen}"
}

CraterDemonSummon: {
	DisplayName: Daemonic Tablet
	Tooltip:
		'''
		Summons Crater Demon
		Must be used on the Moon
		'''
}

Moonstone: {
	DisplayName: Moonstone
	TooltipNoChampion: These are a currency for the Moon Champion, but unfortunately he is not with you
	TooltipChampion: These are a currency for {0}, the Moon Champion
	Tooltip: ""
}

BanHammer: {
	DisplayName: Ban Hammer
	Tooltip: BEGONE.
}

DevPick: {
	DisplayName: Developer Pickaxe
	Tooltip: It's actually good as a weapon
}

RocketPlacer: {
	DisplayName: Rocket Placer
	Tooltip: Places a rocket. <right> to despawn all rockets in the Solar System
}

Rocket: {
	DisplayName: Rocket
	Tooltip: ""
}

Teleporter: {
	DisplayName: Teleporter
	Tooltip: Teleports the user to and from the Moon
}

AluminumBar: {
	DisplayName: Aluminum Bar
	Tooltip: ""
}

AluminumOre: {
	DisplayName: Aluminum Ore
	Tooltip: ""
}

ArtemiteBar: {
	DisplayName: Artemite Bar
	Tooltip: ""
}

ArtemiteOre: {
	DisplayName: Artemite Ore
	Tooltip: ""
}

BrokenHeroShield: {
	DisplayName: Broken Hero Shield
	Tooltip: ""
}

ChandriumBar: {
	DisplayName: Chandrium Bar
	Tooltip: ""
}

ChandriumOre: {
	DisplayName: Chandrium Ore
	Tooltip: ""
}

CortexFragment: {
	DisplayName: Cortex Fragment
	Tooltip: ""
}

CosmicDust: {
	DisplayName: Cosmic Dust
	Tooltip: ""
}

CosmicEssence: {
	DisplayName: Cosmic Essence
	Tooltip: ""
}

DeliriumPlating: {
	DisplayName: Delirium Plating
	Tooltip: ""
}

DianiteBar: {
	DisplayName: Dianite Bar
	Tooltip: ""
}

DianiteOre: {
	DisplayName: Dianite Ore
	Tooltip: ""
}

LithiumOre: {
	DisplayName: Lithium
	Tooltip: ""
}

LuminiteCrystal: {
	DisplayName: Luminite Crystal
	Tooltip: ""
}

OilShale: {
	DisplayName: Oil Shale
	Tooltip: ""
}

OxygenTank: {
	DisplayName: Oxygen Tank
	Tooltip: ""
}

PrintedCircuitBoard: {
	DisplayName: Printed Circuit Board
	Tooltip: ""
}

SeleniteBar: {
	DisplayName: Selenite Bar
	Tooltip: ""
}

SeleniteOre: {
	DisplayName: Selenite Ore
	Tooltip: ""
}

SiliconOre: {
	DisplayName: Raw Silicon
	Tooltip: ""
}

Silicon: {
	DisplayName: Silicon
	Tooltip: ""
}

MeteoricChunk: {
	DisplayName: Meteoric Chunk
	Tooltip:
		'''
		Consumable
		<right> to smash open!
		'''
}

NebulaChunk: {
	DisplayName: Nebula Chunk
	Tooltip:
		'''
		Consumable
		<right> to smash open!
		'''
}

SolarChunk: {
	DisplayName: Solar Chunk
	Tooltip:
		'''
		Consumable
		<right> to smash open!
		'''
}

StardustChunk: {
	DisplayName: Stardust Chunk
	Tooltip:
		'''
		Consumable
		<right> to smash open!
		'''
}

VortexChunk: {
	DisplayName: Vortex Chunk
	Tooltip:
		'''
		Consumable
		<right> to smash open!
		'''
}

SpaceShuttle: {
	DisplayName: Space Shuttle
	Tooltip: In memory of STS-51-L and STS-107.
}

IrradiatedBrick: {
	DisplayName: Irradiated Brick
	Tooltip: ""
}

IrradiatedBrickWall: {
	DisplayName: Irradiated Brick Wall
	Tooltip: ""
}

IrradiatedRock: {
	DisplayName: Irradiated Rock
	Tooltip: ""
}

IrradiatedRockWall: {
	DisplayName: Irradiated Rock Wall
	Tooltip: ""
}

Protolith: {
	DisplayName: Protolith
	Tooltip: ""
}

ProtolithWall: {
	DisplayName: Protolith Wall
	Tooltip: ""
}

Regolith: {
	DisplayName: Regolith
	Tooltip: ""
}

RegolithBrick: {
	DisplayName: Regolith Brick
	Tooltip: ""
}

RegolithBrickWall: {
	DisplayName: Regolith Brick Wall
	Tooltip: ""
}

RegolithWall: {
	DisplayName: Regolith Wall
	Tooltip: ""
}

AdamantiteLoom: {
	DisplayName: Adamantite Loom
	Tooltip: ""
}

TitaniumLoom: {
	DisplayName: Titanium Loom
	Tooltip: ""
}

SolarPanelLarge: {
	DisplayName: Large Solar Panel
	Tooltip: Coverts solar energy into electricity
}

BloodSunRising: {
	DisplayName: Blood Sun Rising
	Tooltip: "'L. Reda'"
}

DarkFortress: {
	DisplayName: Dark Fortress
	Tooltip: "'L. Reda'"
}

Empress: {
	DisplayName: Empress
	Tooltip: "'L. Reda'"
}

Overlord: {
	DisplayName: Overlord
	Tooltip: "'L. Reda'"
}

Retributor: {
	DisplayName: Retributor
	Tooltip: "'L. Reda'"
}

WhenDayBreaks: {
	DisplayName: When Day Breaks
	Tooltip: "'L. Reda'"
}

Freedomfaller: {
	DisplayName: Freedomfaller
	Tooltip: "'T. Williams'"
}

ShoresOfOblivion: {
	DisplayName: Shores Of Oblivion
	Tooltip: "'E. Bracht'"
}

CraterDemonRelic: {
	DisplayName: Crater Demon Relic
	Tooltip: ""
}

MoonGoldTombstone: {
	DisplayName: Moon Gold Tombstone
	Tooltip: ""
}

MoonTombstone: {
	DisplayName: Moon Tombstone
	Tooltip: ""
}

CraterDemonTrophy: {
	DisplayName: Crater Demon Trophy
	Tooltip: ""
}

AluminumAxe: {
	DisplayName: Aluminum Axe
	Tooltip: ""
}

AluminumHammer: {
	DisplayName: Aluminum Hammer
	Tooltip: ""
}

AluminumPickaxe: {
	DisplayName: Aluminum Pickaxe
	Tooltip: ""
}

ArtemiteAxe: {
	DisplayName: Artemite Axe
	Tooltip: ""
}

ArtemiteDrill: {
	DisplayName: Artemite Drill
	Tooltip: ""
}

ArtemiteHammer: {
	DisplayName: Artemite Hammer
	Tooltip: ""
}

ArtemitePickaxe: {
	DisplayName: Artemite Pickaxe
	Tooltip: ""
}

ChandriumAxe: {
	DisplayName: Chandrium Axe
	Tooltip: ""
}

ChandriumDrill: {
	DisplayName: Chandrium Drill
	Tooltip: ""
}

ChandriumHammer: {
	DisplayName: Chandrium Hammer
	Tooltip: ""
}

ChandriumPickaxe: {
	DisplayName: Chandrium Pickaxe
	Tooltip: ""
}

DianiteAxe: {
	DisplayName: Dianite Axe
	Tooltip: ""
}

DianiteDrill: {
	DisplayName: Dianite Drill
	Tooltip: ""
}

DianiteHammer: {
	DisplayName: Dianite Hammer
	Tooltip: ""
}

DianitePickaxe: {
	DisplayName: Dianite Pickaxe
	Tooltip: ""
}

SeleniteAxe: {
	DisplayName: Selenite Axe
	Tooltip: ""
}

SeleniteDrill: {
	DisplayName: Selenite Drill
	Tooltip: ""
}

SeleniteHammer: {
	DisplayName: Selenite Hammer
	Tooltip: ""
}

SelenitePickaxe: {
	DisplayName: Selenite Pickaxe
	Tooltip: ""
}

CraterDemonMask: {
	DisplayName: Crater Demon Mask
	Tooltip: ""
}

DianiteFork: {
	DisplayName: Dianite Fork
	Tooltip: ""
}

DianiteTome: {
	DisplayName: Dianite Tome
	Tooltip:
		'''
		Conjure a portal to rain 
		flaming meteors down on your foes
		'''
}

ImbriumJewel: {
	DisplayName: Imbrium Jewel
	Tooltip: ""
}

AluminumBroadsword: {
	DisplayName: Aluminum Broadsword
	Tooltip: ""
}

AluminumShortsword: {
	DisplayName: Aluminum Shortsword
	Tooltip: ""
}

ArtemiteGreatsword: {
	DisplayName: Artemite Greatsword
	Tooltip: Hold <right> for a charged up swing
}

ArtemiteSpear: {
	DisplayName: Artemite Spear
	Tooltip: <right> to throw the spear
}

ArtemiteSword: {
	DisplayName: Artemite Straightsword
	Tooltip: ""
}

ClawWrench: {
	DisplayName: Claw Wrench
	Tooltip: ""
}

Crucible: {
	DisplayName: Crucible
	Tooltip:
		'''
		A sword forged from the fires of Hell itself
		'The only thing they fear is you.'
		'''
}

MoonSword: {
	DisplayName: Moon Sword
	Tooltip: ""
}

Noxsaber: {
	DisplayName: The Noxsaber
	Tooltip: An ancient black energy saber, stolen from the temple of a long dead cult
}

AluminumBow: {
	DisplayName: Aluminum Bow
	Tooltip: ""
}

ArchersLine: {
	DisplayName: Archer's Line
	Tooltip: Bullets ricochet from one enemy to another
}

Copernicus: {
	DisplayName: Copernicus
	Tooltip: Every 5th shot also shoots a rocket
}

Cruithne: {
	DisplayName: Cruithne-3753
	Tooltip:
		'''
		Converts musket balls to green slugs.
		Shoots a delirium shell.
		'''
}

LHBMinigun: {
	DisplayName: LHB-59
	Tooltip:
		'''
		'What's more effective than bullets?''
		'A whole LOT of bullets.'
		'''
}

NWARocketLauncher: {
	DisplayName: NWA-5000
	Tooltip: <right> to lock onto an enemy
}

SeleniteBow: {
	DisplayName: Selenite Bow
	Tooltip: ""
}

SeleniteMagnum: {
	DisplayName: Selenite Magnum
	Tooltip: <right> to rapidly fan six bullets
}

CalcicCane: {
	DisplayName: Calcic Cane
	Tooltip: Summons a Crater Imp to fight for you
}

ChandriumStaff: {
	DisplayName: Chandrium Staff
	Tooltip: Summons a Crescent Ghoul to fight for you
}

ChandriumWhip: {
	DisplayName: Chandrium Whip
	Tooltip: Extra damage every third hit
}

HandheldEngine: {
	DisplayName: Handheld Engine
	Tooltip: Uses mana as coolant
}

HazardWall: {
	DisplayName: Hazard Wall
	Tooltip: ""
}

SpaceDust: {
	DisplayName: Space Dust
	Tooltip: ""
}

MoonPhaseGlobe: {
	DisplayName: Moon Phase Globe
	Tooltip: ""
}

TychoDesertEagle: {
	DisplayName: Tycho .50
	Tooltip: ""
}

ChampionsBladeBroken: {
	DisplayName: Champion's Blade
	Tooltip: ""
}

ChampionsBladeRepaired: {
	DisplayName: Champion's Blade
	Tooltip: ""
}

ChampionsBlade: {
	DisplayName: Champion's Blade
	Tooltip: ""
}

SilicaCrimsand: {
	DisplayName: Silica Crimsand
	Tooltip: ""
}

SilicaEbonsand: {
	DisplayName: Silica Ebonsand
	Tooltip: ""
}

SilicaPearlsand: {
	DisplayName: Silica Pearlsand
	Tooltip: ""
}

SilicaSand: {
	DisplayName: Silica Sand
	Tooltip: ""
}

LaunchPadMarker: {
	DisplayName: Launchpad Marker
	Tooltip: Used to create a launch pad for rockets
}

SteelBar: {
	DisplayName: Steel Bar
	Tooltip: ""
}

SteelHamaxe: {
	DisplayName: Steel Hamaxe
	Tooltip: ""
}

SteelPickaxe: {
	DisplayName: Steel Pickaxe
	Tooltip: ""
}

SteelZweihander: {
	DisplayName: Steel Zweihander
	Tooltip: Hold <right> for a charged up swing
}

SteelCrossbow: {
	DisplayName: Steel Crossbow
	Tooltip: ""
}

SteelRifle: {
	DisplayName: Steel Rifle
	Tooltip: ""
}

IndustrialPlating: {
	DisplayName: Industrial Plating
	Tooltip: ""
}

IndustrialPlatform: {
	DisplayName: Industrial Platform
	Tooltip: ""
}

IndustrialHazardWall: {
	DisplayName: Industrial Hazard Wall
	Tooltip: ""
}

IndustrialHazardWallUnsafe: {
	DisplayName: Unsafe Industrial Hazard Wall
	Tooltip: ""
}

IndustrialPlatingWall: {
	DisplayName: Industrial Plating Wall
	Tooltip: ""
}

IndustrialPlatingWallUnsafe: {
	DisplayName: Unsafe Industrial Plating Wall
	Tooltip: ""
}

IndustrialSquarePaneledWall: {
	DisplayName: Industrial Square Paneled Wall
	Tooltip: ""
}

IndustrialSquarePaneledWallUnsafe: {
	DisplayName: Unsafe Industrial Square Paneled Wall
	Tooltip: ""
}

IndustrialTrimmingWall: {
	DisplayName: Industrial Trimming Wall
	Tooltip: ""
}

IndustrialTrimmingWallUnsafe: {
	DisplayName: Unsafe Industrial Trimming Wall
	Tooltip: ""
}

IndustrialCandle: {
	DisplayName: Industrial Candle
	Tooltip: ""
}

IndustrialLamp: {
	DisplayName: Industrial Lamp
	Tooltip: ""
}

IndustrialLantern: {
	DisplayName: Industrial Lantern
	Tooltip: ""
}

IndustrialNeonTube: {
	DisplayName: Industrial Neon Tube
	Tooltip: ""
}

IndustrialCrate: {
	DisplayName: Industrial Crate
	Tooltip: ""
}

IndustrialGurney: {
	DisplayName: Industrial Gurney
	Tooltip: ""
}

IndustrialTable: {
	DisplayName: Industrial Table
	Tooltip: ""
}

IndustrialWorkbench: {
	DisplayName: Industrial Workbench
	Tooltip: ""
}

IndustrialBed: {
	DisplayName: Industrial Bed
	Tooltip: ""
}

IndustrialChair: {
	DisplayName: Industrial Reception Chair
	Tooltip: ""
}

IndustrialChairSleek: {
	DisplayName: Industrial Sleek Chair
	Tooltip: ""
}

IndustrialDeskLamp: {
	DisplayName: Industrial Desk Lamp
	Tooltip: ""
}

IndustrialSofa: {
	DisplayName: Industrial Sofa
	Tooltip: ""
}

IndustrialChest: {
	DisplayName: Industrial Storage Unit
	Tooltip: ""
}

IndustrialChestElectronic: {
	DisplayName: Industrial Electronic Storage Unit
	Tooltip: ""
}

IndustrialLocker: {
	DisplayName: Industrial Locker
	Tooltip: ""
}

IndustrialDoor: {
	DisplayName: Industrial Door
	Tooltip: ""
}

IndustrialBulkhead: {
	DisplayName: Industrial Bulkhead
	Tooltip: ""
}

IndustrialBathtub: {
	DisplayName: Industrial Bathtub
	Tooltip: ""
}

IndustrialControlPanel: {
	DisplayName: Industrial Control Panel
	Tooltip: ""
}

IndustrialControlStation: {
	DisplayName: Industrial Control Station
	Tooltip: ""
}

IndustrialDeskClock: {
	DisplayName: Industrial Desk Clock
	Tooltip: ""
}

IndustrialPiano: {
	DisplayName: Industrial Piano
	Tooltip: ""
}

IndustrialSink: {
	DisplayName: Industrial Sink
	Tooltip: ""
}

IndustrialBookcase: {
	DisplayName: Industrial Bookcase
	Tooltip: ""
}

IndustrialCeilingMonitor: {
	DisplayName: Industrial Ceiling Monitor
	Tooltip: ""
}

IndustrialDeskMonitor: {
	DisplayName: Industrial Desk Monitor
	Tooltip: ""
}

IndustrialWallMonitor: {
	DisplayName: Industrial Wall Monitor
	Tooltip: ""
}

IndustrialDresser: {
	DisplayName: Industrial Dresser
	Tooltip: ""
}

IndustrialToilet: {
	DisplayName: Industrial Toilet
	Tooltip: ""
}

OilRefinery: {
	DisplayName: Oil Refinery
	Tooltip: Used to refine fuel and other fluids
}

SolarPanelSmall: {
	DisplayName: Solar Panel
	Tooltip: Converts solar energy into electricity
}

Procellarum: {
	DisplayName: Procellarum
	Tooltip: ""
}

LexanGlass: {
	DisplayName: Lexan Glass
	Tooltip: ""
}

QuestionMark: {
	DisplayName: Question Mark
	Tooltip: ""
}

ZombieFinger: {
	DisplayName: Zombie Finger
	Tooltip: ""
}

XFLR6: {
	DisplayName: XFLR-6
	Tooltip: Well, what do you think of that? Look what the goat created.
}

InvarArrow: {
	DisplayName: Invar Arrow
	Tooltip: ""
}

InvarBullet: {
	DisplayName: Invar Bullet
	Tooltip: ""
}

SpaceTeddy: {
	DisplayName: Space Teddy
	Tooltip: ""
}

TeddyBear: {
	DisplayName: Teddy Bear
	Tooltip: ""
}

SteelChestplate: {
	DisplayName: Steel Chestplate
	Tooltip: ""
}

SteelHelmet: {
	DisplayName: Steel Helmet
	Tooltip: ""
}

SteelLeggings: {
	DisplayName: Steel Leggings
	Tooltip: ""
}

RapaciousBrand: {
	DisplayName: Rapacious Brand
	Tooltip: ""
}

Motor: {
	DisplayName: Motor
	Tooltip: ""
}

Apollo115: {
	DisplayName: Apollo115
	Tooltip: ""
}

CraterDemonPet: {
	DisplayName: Toy Rocket
	Tooltip:
		'''
		Summons a Crater Imp
		'Fly me to the Moon!'
		       
		'''
}

MoonGoldCrescent: {
	DisplayName: Moon Gold Crescent
	Tooltip: ""
}

MoonGoldLunarCross: {
	DisplayName: Moon Gold Lunar Cross
	Tooltip: ""
}

MoonHeadstone: {
	DisplayName: Moon Headstone
	Tooltip: ""
}

Coal: {
	DisplayName: Coal
	Tooltip: ""
}

OxygenSystem: {
	DisplayName: Oxygen System
	Tooltip: ""
}

MercurianBanner: {
	DisplayName: Mercurian Banner
	Tooltip: ""
}

DeadworldMusicBox: {
	DisplayName: Music Box (Deadworld)
	Tooltip: ""
}

RequiemMusicBox: {
	DisplayName: Music Box (Requiem)
	Tooltip: ""
}

SpaceInvaderMusicBox: {
	DisplayName: Music Box (Space Invader)
	Tooltip: ""
}

StygiaMusicBox: {
	DisplayName: Music Box (Stygia)
	Tooltip: ""
}

OsmiumBoots: {
	DisplayName: Osmium Boots
	Tooltip: Increases player's fall speed
}

EarthGlobe: {
	DisplayName: Earth Globe
	Tooltip: Home sweet home!
}

PowerJunction: {
	DisplayName: Power Junction
	Tooltip: ""
}

Computer: {
	DisplayName: Computer
	Tooltip: ""
}

HelixPatternDesign: {
	DisplayName: Helix Pattern Design
	Tooltip: ""
}

Gear: {
	DisplayName: Gear
	Tooltip: ""
}

SpacesuitFabric: {
	DisplayName: Spacesuit Fabric
	Tooltip: ""
}

ConstructionLight: {
	DisplayName: Construction Light
	Tooltip: ""
}

OreExcavator: {
	DisplayName: Ore Excavator
	Tooltip:
		'''
		Automatically extracts ores and resources from underground
		Does not damage terrain
		Multiple excavators deployed on the same planet will yield diminishing results
		'''
}

AlienResidue: {
	DisplayName: Alien Residue
	Tooltip: ""
}

Plastic: {
	DisplayName: Plastic
	Tooltip: ""
}

ReactorComponent: {
	DisplayName: Reactor Component
	Tooltip: ""
}

ReactorHousing: {
	DisplayName: Reactor Housing
	Tooltip: ""
}

Fabricator: {
	DisplayName: Fabricator
	Tooltip: ""
}

Battery: {
	DisplayName: Battery
	Tooltip: ""
}

CompactDisk: {
	DisplayName: Compact Disk
	Tooltip: ""
}

ElasticFiber: {
	DisplayName: Elastic Fiber
	Tooltip: ""
}

RocketLandingLeg: {
	DisplayName: Rocket Landing Leg
	Tooltip: ""
}

RocketPlating: {
	DisplayName: Rocket Plating
	Tooltip: ""
}

CoalBrick: {
	DisplayName: Coal Brick
	Tooltip: ""
}

LandingGear: {
	DisplayName: Landing Gear
	Tooltip: ""
}

FuelCanister: {
	DisplayName: Fuel Canister
	Tooltip: ""
	CapacityTooltip: Can hold up to {0} {1} of fuel
	AmountTooltip: "{0}/{1} {2}"
}

EngineComponent: {
	DisplayName: Engine Component
	Tooltip: ""
}

CopperWire: {
	DisplayName: Copper Wire
	Tooltip: ""
}

GothicCoalBrick: {
	DisplayName: Gothic Coal Brick
	Tooltip: ""
}

SpookyDookie: {
	DisplayName: Spooky Dookie
	Tooltip: Go ahead...
}

CheeseBlock: {
	DisplayName: Cheese Block
	Tooltip: ""
}

Cheese: {
	DisplayName: Cheese
	Tooltip: ""
}

CapstoneRush: {
	DisplayName: Capstone Rush
	Tooltip: ""
}

CheeseBathtub: {
	DisplayName: Cheese Bathtub
	Tooltip: ""
}

CheeseBed: {
	DisplayName: Cheese Bed
	Tooltip: ""
}

CheeseBookcase: {
	DisplayName: Cheese Bookcase
	Tooltip: ""
}

CheeseCandelabra: {
	DisplayName: Cheese Candelabra
	Tooltip: ""
}

CheeseCandle: {
	DisplayName: Cheese Candle
	Tooltip: ""
}

CheeseChair: {
	DisplayName: Cheese Chair
	Tooltip: ""
}

CheeseChandelier: {
	DisplayName: Cheese Chandelier
	Tooltip: ""
}

CheeseChest: {
	DisplayName: Cheese Chest
	Tooltip: ""
}

CheeseClock: {
	DisplayName: Cheese Clock
	Tooltip: ""
}

CheeseDoor: {
	DisplayName: Cheese Door
	Tooltip: ""
}

CheeseDresser: {
	DisplayName: Cheese Dresser
	Tooltip: ""
}

CheeseLamp: {
	DisplayName: Cheese Lamp
	Tooltip: ""
}

CheeseLantern: {
	DisplayName: Cheese Lantern
	Tooltip: ""
}

CheesePiano: {
	DisplayName: Cheese Piano
	Tooltip: ""
}

CheeseSink: {
	DisplayName: Cheese Sink
	Tooltip: ""
}

CheeseSofa: {
	DisplayName: Cheese Sofa
	Tooltip: ""
}

CheeseTable: {
	DisplayName: Cheese Table
	Tooltip: ""
}

CheeseToilet: {
	DisplayName: Cheese Toilet
	Tooltip: This is a horrible idea.
}

CheeseWorkbench: {
	DisplayName: Cheese Workbench
	Tooltip: ""
}

LuminiteBookcase: {
	DisplayName: Luminite Bookcase
	Tooltip: ""
}

LuminiteChair: {
	DisplayName: Luminite Chair
	Tooltip: ""
}

LuminiteClock: {
	DisplayName: Luminite Clock
	Tooltip: ""
}

LuminiteToilet: {
	DisplayName: Luminite Toilet
	Tooltip: ""
}

WindTurbine: {
	DisplayName: Wind Turbine
	Tooltip: ""
}

EmployeeBoots: {
	DisplayName: Employee Boots
	Tooltip: ""
}

EmployeeSuit: {
	DisplayName: Employee Suit
	Tooltip: ""
}

EmployeeVisor: {
	DisplayName: Employee Visor
	Tooltip: ""
}

Boombox: {
	DisplayName: Boombox
	Tooltip: ""
}

StopSign: {
	DisplayName: Stop Sign
	Tooltip: Stop right there!
}

WindTurbineLarge: {
	DisplayName: Large Wind Turbine
	Tooltip: Converts wind energy into electricity
}

WindTurbineSmall: {
	DisplayName: Wind Turbine
	Tooltip: Converts wind energy into electricity
}

WeCanDoItBlue: {
	DisplayName: We Can Do It!
	Tooltip: Now in blue!
}

WeCanDoItYellow: {
	DisplayName: We Can Do It!
	Tooltip: Now in yellow!
}

DisplayScreen: {
	DisplayName: Display Screen
	Tooltip: ""
}

BurnerGenerator: {
	DisplayName: Burner Generator
	Tooltip: Converts combustable fuel into electricity
}

IndustrialServer: {
	DisplayName: Industrial Server
	Tooltip: ""
}

InANutshell: {
	DisplayName: In A Nutshell
	Tooltip: ""
}

Medkit: {
	DisplayName: Medkit
	Tooltip: ""
	RestoreLifeText: "{0} over {1} {^1:second;seconds}"
}

FrigorianGaze: {
	DisplayName: Frigorian Gaze
	Tooltip: ""
}

StarDestroyer: {
	DisplayName: Star Destroyer
	Tooltip: ""
}

WaveGunBlue: {
	DisplayName: Blue Zap Gun
	Tooltip: ""
}

WaveGunRed: {
	DisplayName: Red Zap Gun
	Tooltip: ""
}

WaveGunDual: {
	DisplayName: Wave Gun
	Tooltip: Right click to switch firing mode
	DisplayNameDual: Zap Gun Dual Wield
	DisplayNameRifle: Wave Gun
}

Cynthalith: {
	DisplayName: Cynthalith
	Tooltip: ""
}

AstraBookcase: {
	DisplayName: Astra Bookcase
	Tooltip: ""
}

AstraChair: {
	DisplayName: Astra Chair
	Tooltip: ""
}

AstraChest: {
	DisplayName: Astra Chest
	Tooltip: ""
}

AstraClock: {
	DisplayName: Astra Clock
	Tooltip: ""
}

AstraToilet: {
	DisplayName: Astra Toilet
	Tooltip: ""
}

CosmicEmberBookcase: {
	DisplayName: Cosmic Ember Bookcase
	Tooltip: ""
}

CosmicEmberChair: {
	DisplayName: Cosmic Ember Chair
	Tooltip: ""
}

CosmicEmberChest: {
	DisplayName: Cosmic Ember Chest
	Tooltip: ""
}

CosmicEmberClock: {
	DisplayName: Cosmic Ember Clock
	Tooltip: ""
}

CosmicEmberToilet: {
	DisplayName: Cosmic Ember Toilet
	Tooltip: ""
}

CryocoreBookcase: {
	DisplayName: Cryocore Bookcase
	Tooltip: ""
}

CryocoreChair: {
	DisplayName: Cryocore Chair
	Tooltip: ""
}

CryocoreChest: {
	DisplayName: Cryocore Chest
	Tooltip: ""
}

CryocoreClock: {
	DisplayName: Cryocore Clock
	Tooltip: ""
}

CryocoreToilet: {
	DisplayName: Cryocore Toilet
	Tooltip: ""
}

DarkCelestialBookcase: {
	DisplayName: Dark Celestial Bookcase
	Tooltip: ""
}

DarkCelestialChair: {
	DisplayName: Dark Celestial Chair
	Tooltip: ""
}

DarkCelestialChest: {
	DisplayName: Dark Celestial Chest
	Tooltip: ""
}

DarkCelestialClock: {
	DisplayName: Dark Celestial Clock
	Tooltip: ""
}

DarkCelestialToilet: {
	DisplayName: Dark Celestial Toilet
	Tooltip: ""
}

HeavenforgeBookcase: {
	DisplayName: Heavenforge Bookcase
	Tooltip: ""
}

HeavenforgeChair: {
	DisplayName: Heavenforge Chair
	Tooltip: ""
}

HeavenforgeChest: {
	DisplayName: Heavenforge Chest
	Tooltip: ""
}

HeavenforgeClock: {
	DisplayName: Heavenforge Clock
	Tooltip: ""
}

HeavenforgeToilet: {
	DisplayName: Heavenforge Toilet
	Tooltip: ""
}

LuminiteChest: {
	DisplayName: Luminite Chest
	Tooltip: ""
}

LunarRustBookcase: {
	DisplayName: Lunar Rust Bookcase
	Tooltip: ""
}

LunarRustChair: {
	DisplayName: Lunar Rust Chair
	Tooltip: ""
}

LunarRustChest: {
	DisplayName: Lunar Rust Chest
	Tooltip: ""
}

LunarRustClock: {
	DisplayName: Lunar Rust Clock
	Tooltip: ""
}

LunarRustToilet: {
	DisplayName: Lunar Rust Toilet
	Tooltip: ""
}

MercuryBookcase: {
	DisplayName: Mercury Bookcase
	Tooltip: ""
}

MercuryChair: {
	DisplayName: Mercury Chair
	Tooltip: ""
}

MercuryChest: {
	DisplayName: Mercury Chest
	Tooltip: ""
}

MercuryClock: {
	DisplayName: Mercury Clock
	Tooltip: ""
}

MercuryToilet: {
	DisplayName: Mercury Toilet
	Tooltip: ""
}

StarRoyaleBookcase: {
	DisplayName: Star Royale Bookcase
	Tooltip: ""
}

StarRoyaleChair: {
	DisplayName: Star Royale Chair
	Tooltip: ""
}

StarRoyaleChest: {
	DisplayName: Star Royale Chest
	Tooltip: ""
}

StarRoyaleClock: {
	DisplayName: Star Royale Clock
	Tooltip: ""
}

StarRoyaleToilet: {
	DisplayName: Star Royale Toilet
	Tooltip: ""
}

XaocKey: {
	DisplayName: Xaoc Key
	Tooltip: Opens all Luminite Chests
}

AstraCandelabra: {
	DisplayName: Astra Candelabra
	Tooltip: ""
}

AstraCandle: {
	DisplayName: Astra Candle
	Tooltip: ""
}

AstraLantern: {
	DisplayName: Astra Lantern
	Tooltip: ""
}

CosmicEmberCandelabra: {
	DisplayName: Cosmic Ember Candelabra
	Tooltip: ""
}

CosmicEmberCandle: {
	DisplayName: Cosmic Ember Candle
	Tooltip: ""
}

CosmicEmberLantern: {
	DisplayName: Cosmic Ember Lantern
	Tooltip: ""
}

CryocoreCandelabra: {
	DisplayName: Cryocore Candelabra
	Tooltip: ""
}

CryocoreCandle: {
	DisplayName: Cryocore Candle
	Tooltip: ""
}

CryocoreLantern: {
	DisplayName: Cryocore Lantern
	Tooltip: ""
}

DarkCelestialCandelabra: {
	DisplayName: Dark Celestial Candelabra
	Tooltip: ""
}

DarkCelestialCandle: {
	DisplayName: Dark Celestial Candle
	Tooltip: ""
}

DarkCelestialLantern: {
	DisplayName: Dark Celestial Lantern
	Tooltip: ""
}

HeavenforgeCandelabra: {
	DisplayName: Heavenforge Candelabra
	Tooltip: ""
}

HeavenforgeCandle: {
	DisplayName: Heavenforge Candle
	Tooltip: ""
}

HeavenforgeLantern: {
	DisplayName: Heavenforge Lantern
	Tooltip: ""
}

LuminiteCandelabra: {
	DisplayName: Luminite Candelabra
	Tooltip: ""
}

LuminiteCandle: {
	DisplayName: Luminite Candle
	Tooltip: ""
}

LuminiteLantern: {
	DisplayName: Luminite Lantern
	Tooltip: ""
}

LunarRustCandelabra: {
	DisplayName: Lunar Rust Candelabra
	Tooltip: ""
}

LunarRustCandle: {
	DisplayName: Lunar Rust Candle
	Tooltip: ""
}

LunarRustLantern: {
	DisplayName: Lunar Rust Lantern
	Tooltip: ""
}

MercuryCandelabra: {
	DisplayName: Mercury Candelabra
	Tooltip: ""
}

MercuryCandle: {
	DisplayName: Mercury Candle
	Tooltip: ""
}

MercuryLantern: {
	DisplayName: Mercury Lantern
	Tooltip: ""
}

StarRoyaleCandelabra: {
	DisplayName: Star Royale Candelabra
	Tooltip: ""
}

StarRoyaleCandle: {
	DisplayName: Star Royale Candle
	Tooltip: ""
}

StarRoyaleLantern: {
	DisplayName: Star Royale Lantern
	Tooltip: ""
}

WiringKit: {
	DisplayName: Wiring Kit
	Tooltip: ""
}

AntiRadiationPills: {
	DisplayName: Anti Radiation Pills
	Tooltip: ""
}

AirVent: {
	DisplayName: Air Vent
	Tooltip: ""
}

Sledgehammer: {
	DisplayName: Sledgehammer
	Tooltip: ""
}

IrradiatedAltar: {
	DisplayName: Irradiated Altar
	Tooltip: ""
}

IrradiatedBrickWallUnsafe: {
	DisplayName: Irradiated Brick Wall Unsafe
	Tooltip: ""
}

IrradiatedRockWallUnsafe: {
	DisplayName: Irradiated Rock Wall Unsafe
	Tooltip: ""
}

ProtolithWallUnsafe: {
	DisplayName: Protolith Wall Unsafe
	Tooltip: ""
}

RegolithBrickWallUnsafe: {
	DisplayName: Regolith Brick Wall Unsafe
	Tooltip: ""
}

RegolithWallUnsafe: {
	DisplayName: Regolith Wall Unsafe
	Tooltip: ""
}

Micronova: {
	DisplayName: Micronova
	Tooltip: ""
}

LexanGlassWall: {
	DisplayName: Lexan Glass Wall
	Tooltip: ""
}

KyaniteScarabCritter: {
	DisplayName: Kyanite Scarab Critter
	Tooltip: ""
}

Fridge: {
	DisplayName: Fridge
	Tooltip: ""
}

IVPole: {
	DisplayName: I V Pole
	Tooltip: ""
}

DevOmnitool: {
	DisplayName: Dev Omnitool
	Tooltip: ""
}

LunarCrystal: {
	DisplayName: Lunar Crystal
	Tooltip: ""
}

CrescentMoon: {
	DisplayName: Crescent Moon
	Tooltip: ""
}

RocheChakram: {
	DisplayName: Roche
	Tooltip: ""
}

CrescentScripture: {
	DisplayName: Crescent Scripture
	Tooltip: ""
}

Totality: {
	DisplayName: Totality
	Tooltip: ""
}

AstraWorkbench: {
	DisplayName: Astra Workbench
	Tooltip: ""
}

CosmicEmberWorkbench: {
	DisplayName: Cosmic Ember Workbench
	Tooltip: ""
}

CryocoreWorkbench: {
	DisplayName: Cryocore Workbench
	Tooltip: ""
}

DarkCelestialWorkbench: {
	DisplayName: Dark Celestial Workbench
	Tooltip: ""
}

HeavenforgeWorkbench: {
	DisplayName: Heavenforge Workbench
	Tooltip: ""
}

LuminiteWorkbench: {
	DisplayName: Luminite Workbench
	Tooltip: ""
}

LunarRustWorkbench: {
	DisplayName: Lunar Rust Workbench
	Tooltip: ""
}

MercuryWorkbench: {
	DisplayName: Mercury Workbench
	Tooltip: ""
}

StarRoyaleWorkbench: {
	DisplayName: Star Royale Workbench
	Tooltip: ""
}

InvarBar: {
	DisplayName: Invar Bar
	Tooltip: ""
}

NickelOre: {
	DisplayName: Nickel Ore
	Tooltip: ""
}

InhibitorFieldGrenade: {
	DisplayName: Stasis Grenade
	Tooltip: ""
}

QuartzFragment: {
	DisplayName: Quartz Fragment
	Tooltip: ""
}

ManisolBlades: {
	DisplayName: Manisol Blades
	Tooltip: ""
}

ArmstrongGauntlets: {
	DisplayName: Armstrong Gauntlets
	Tooltip: ""
}

WornLunarianDagger: {
	DisplayName: Worn Lunarian Dagger
	Tooltip:
		'''
		'A worn out dagger once had multiple uses. 
		Now only its magical capabilities remain.'
		'''
}

Canister: {
	DisplayName: Canister
	Tooltip: ""
}

RocketFuelCanister: {
	DisplayName: Rocket Fuel Canister
	Tooltip: ""
}

TempestuousBand: {
	DisplayName: Tempestuous Band
	Tooltip:
		'''
		Critical strikes deal 25% increased extra damage
		Non-critical strikes deal 25% less damage
		15% increased critical strike chance
		'''
}

ArcaneBarnacle: {
	DisplayName: Arcane Barnacle
	Tooltip:
		'''
		15% increased magic damage
		100% increased mana cost
		Hitting an enemy leeches 1% of damage as mana
		Items that instantly restore mana are disabled
		'''
}

MomentumLash: {
	DisplayName: Momentum Lash
	Tooltip: Repeatedly hitting enemies with a whip increases summon damage and whip speed up to +25%
}

Ilmenite: {
	DisplayName: Ilmenite
	Tooltip: ""
}

Exsanguinator: {
	DisplayName: Exsanguinator
	Tooltip: ""
}

StalwartTowerShield: {
	DisplayName: Stalwart Tower Shield
	Tooltip: Repeatedly getting hit will increase defence by +10 up to +30
}

ThaumaturgicWard: {
	DisplayName: Thaumaturgic Ward
	Tooltip:
		'''
		Below 20% of maximum life, 50% of damage is taken from mana
		Any mana taken
		'''
}

HummingbirdDroneRemote: {
<<<<<<< HEAD
	DisplayName: Hummingbird Drone Remote
=======
	DisplayName: P.D.C.D. Controller
	Tooltip: Summons a Hummingbird drone to fight for you
}

GreatstaffOfHorus: {
	DisplayName: Greatstaff Of Horus
>>>>>>> 07227ff0
	Tooltip: ""
}<|MERGE_RESOLUTION|>--- conflicted
+++ resolved
@@ -2103,15 +2103,11 @@
 }
 
 HummingbirdDroneRemote: {
-<<<<<<< HEAD
-	DisplayName: Hummingbird Drone Remote
-=======
 	DisplayName: P.D.C.D. Controller
 	Tooltip: Summons a Hummingbird drone to fight for you
 }
 
 GreatstaffOfHorus: {
 	DisplayName: Greatstaff Of Horus
->>>>>>> 07227ff0
 	Tooltip: ""
 }