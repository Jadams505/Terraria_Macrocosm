--- conflicted
+++ resolved
@@ -2120,8 +2120,6 @@
 RyuguStaff: {
 	DisplayName: Ryugu Staff
 	Tooltip: ""
-<<<<<<< HEAD
-=======
 }
 
 AstraDoor: {
@@ -2167,5 +2165,4 @@
 StarRoyaleDoor: {
 	DisplayName: Star Royale Door
 	Tooltip: ""
->>>>>>> feb20463
 }