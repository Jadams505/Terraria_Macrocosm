CraterDemon: {
	DisplayName: Crater Demon
	BestiaryFlavorText: This massive meteorite demon is a member of a race that invaded the Moon long ago, and bears the scars of an ancient war.
	SpawnInfo: Use a [i:Macrocosm/CraterDemonSummon] at any time on the Moon.
	DespawnMessage: "{0} has left."
	FunnyDeathMessage: "{0} died for the crater good"
}

CraterImp: {
	DisplayName: Crater Imp
	BestiaryFlavorText: Smaller companions of the infamous Crater Demon, these lesser demons aid their master in combat.
}

Clavite: {
	DisplayName: Clavite
	BestiaryFlavorText: A ravenous alien that prowls the surface of the Moon, attacking and charging at anything it finds.
}

CraterCrawlerHead: {
	DisplayName: Crater Crawler
	BestiaryFlavorText: The distant, non-domesticated relatives of crawltipedes, left to aimlessly wander the abandoned moonscape during its long, frigid nights.
}

CraterCrawlerBody.DisplayName: Crater Crawler
CraterCrawlerTail.DisplayName: Crater Crawler

CrescentGhoul: {
	DisplayName: Crescent Ghoul
	BestiaryFlavorText: These devious, crescent-shaped aliens prowl the Moon's long nights, using their immense velocity to shred their victims.
}

Leaper: {
	DisplayName: Leaper
	BestiaryFlavorText: These agile creatures live deep below the Moon's surface, jumping to and from the walls and ceilings of caverns to confuse their victims.
}

LuminiteSlime: {
	DisplayName: Luminite Slime
	BestiaryFlavorText: Some slimes beneath the Moon's surface develop an attraction to luminite, consuming so much that it becomes part of their makeup.
}

LuminiteSlimeVolatile: {
	DisplayName: Volatile Luminite Slime
	BestiaryFlavorText: Some slimes beneath the Moon's surface develop an attraction to luminite, consuming so much that it becomes part of their makeup.
}

MoonWormHead: {
	DisplayName: Moon Worm
	BestiaryFlavorText: The Moon's long nights bring forth many an alien monster, few more infamous than its colossal Moon worms, ambushing their prey from below.
}

MoonWormBody.DisplayName: Moon Worm
MoonWormTail.DisplayName: Moon Worm

MoonZombie: {
	DisplayName: Zombie Astronaut
	BestiaryFlavorText: As if zombies weren't bad enough on Earth, the Moon is infested with undead astronauts from long abandoned human colonies.
}

RadioactiveSlime: {
	DisplayName: Radioactive Slime
	BestiaryFlavorText: These slimes have absorbed high amounts of uranium, chromium, and other radioactive materials. Handle with care!
}

RegolithSlime: {
	DisplayName: Regolith Slime
	BestiaryFlavorText: Even extreme environments such as the Moon can host equally extreme types of slimes, mixing with the Moon's silvery regolith.
}

ZombieSecurity: {
	DisplayName: Zombie Security
	BestiaryFlavorText: Remnants of the Moon Base's security personnel, now reanimated and patrolling the area as undead sentinels.
}

Dweller: {
	DisplayName: Dweller
	BestiaryFlavorText: Alien beasts of immense size that stalk their prey in the Moon's pitch black caverns. They act extremely aggressive in the presence of light.
}

/*
SCATTERBRAINED: Reanimated storm divers, their bodies reconfigured and distorted. Their attacks are slow and inaccurate, but deadly.
GUTBELCHER: Reconstructed amalgams of various lunar aliens, belching their acidic and volatile insides at their targets.
LUMINITE HORROR: Possessed by countless souls of restless, enraged lunar spirits, this hulking mass of raw luminite patrols the Moon's caverns for new victims.
*/

MoonChampion: {
	DisplayName: Moon Champion
	BestiaryFlavorText: A mysterious, superhuman lunatic who has dedicated his life to protecting the Moon, and challenging all who threaten it.

	TownNPCMood: {
		Content: I am content.
		NoHome: I hate not having a home.
		FarFromHome: I am too far from home.
		LoveSpace: I love having so much space.
		DislikeCrowded: I dislike how crowded I am.
		HateCrowded: I hate how crowded I am.
		LoveBiome: I love {BiomeName}.
		LikeBiome: I like {BiomeName}.
		DislikeBiome: I dislike {BiomeName}.
		HateBiome: I hate {BiomeName}.
		LoveNPC: I love {NPCName}.
		LikeNPC: I like {NPCName.
		DislikeNPC: I dislike {NPCName}.
		HateNPC: I hate {NPCName}.
		LikeNPC_Princess: I like {NPCName}.
		Princess_LovesNPC: I like {NPCName}.
	}

	Chat: {
		Shop: Shop
		Advice: Advice
		ShopName: Shop
		Rescued1: Wow, it's bright! How long was I out for, I swear I only took a nap for a moment! ...Oh, you killed that big monster that ate me. Well, thank you!
		Rescued2: Thank you very much for rescuing me! It was starting to get a little stuffy in there! You must be a brave champion to have come out all this way. Like me!
		Rescued3: Woah, thank you human! You saved me from that frightening space monster! Perhaps...you are also a champion of the Moon, as I am!
		Day1: The Moon is not so bad once you get used to it! I personally find it quite beautiful! Just stay indoors during the night, I shall defend you from those evil Moon monsters!
		Day2: I found an old space lander once! It looked abandoned, and there was this weird pole with cloth attached to it. Do you know anything about this?
		Day3: Earth looks very pretty! I went to visit it once, the President of the planet gave me a cookie!
		Day4: Am I a good Moon Champion? Of course! If I wasn't a good Moon Champion, I wouldn't be sitting here discussing it with you now, would I?
		Day5: What was I doing on the Moon before I got eaten? I was fighting Moon monsters, of course!
		Day6: A meteorite hit me on the head today. How rude!
		Day7: Planet Earth is blue, and there's nothing I can do! Not that I'd want to, it's so pretty to look at!
		Day8: What a wonderful place my Moon is, isn't it? Nothing but silver plains and dunes as far as the eye can see, amidst an inky black sky! ...And Earth's there, too!
		Day9: Have I ever told you much I love my Moon?
		Night1: Human, I am curious, is the Earth made of cheese?
		Night2: Stand alert, human! Nighttime lasts far longer than it does on Earth, and lots of scary monsters emerge from the craters and shadows looking for food!
		Night3: You look troubled, are you afraid of those Moon monsters? Do not be, for I will defend you! Those Moon monsters will never defeat me!
<<<<<<< HEAD
		Moonstones: I see you have {0} {^0:Moonstone;Moonstones}! Why don't you try spending them here?
		NoMoonstones: Hmm, you appear to have no Moonstones, try killing some Moon monsters to get some!
		Standard1: What was I doing on the Moon before I got eaten? I was fighting Moon monsters, of course!
		//Reference to Houston Space Center, Texas
		Standard2: A while back I discovered I could tune in on human conversations if they were happening close enough to the Moon! I kept hearing the word 'Houston' come up in their conversations. I would like to meet this Houston some day!
		// Reference to "SPACE IS COOL" Songify Remix by SCHMOYOHO
		Standard3: Space is so cool! There are thousands of billions of billions of stars and galaxies! There is nothing I like more than space!
		// Reference to "Space Oddity" by David Bowie
		Standard4: Planet Earth is blue, and there's nothing I can do...
		// LoLK reference
		Standard5: A few years ago, there was chaos in these lunar outskirts. You should've seen it yourself.
		Advice1: Monsters on the Moon drop these strange coins! If you can find enough of them, I'll trade them for some supplies!
		Advice2: Be prepared for anything, and stay alert! The Moon is a very dangerous place crawling with all kinds of monsters, always be ready for anything!
		Advice3: If you wish to explore the Moon, do not forget your spacesuit!
=======
		Night4: Yes, nighttime is finally here! This is the time my Moon offers some of its most challenging foes, and a true Champion will never shy away from a fight!
		Night5: A while back, I discovered I could tune in on human conversations if they were happening close enough to the Moon! I kept hearing the word 'Houston' come up in their conversations. I haven't heard from him in a while...I would like to meet this Houston some day!
		Night6: Space is so cool! There are thousands of billions of billions of stars and galaxies! There is nothing I like more than space...well, except my Moon, of course!
		Night7: Why do I love my Moon so much? ...I'm not sure! I've been here since I first woke up, and it's captivated me with its beauty! It also keeps my senses and skills sharpened with its ceaseless monsters and challenges! It makes me feel alive!
		Night8: So many Moon monsters out tonight...plaguing, desecrating my Moon. I shall kill all of them, and you shall help me!
		Advice1: Don't forget your spacesuit, human! I don't know why, but it always makes me feel weird whenever I take it off, so I never do!
		Advice2: Monsters on my Moon drop these shiny gemstones, and I love keeping them! I'll gladly take them in exchange for some supplies I...found!
		Advice3: Be prepared for anything, and stay alert! The Moon is a very dangerous place crawling with all kinds of monsters, prowling the surface or crawling deep below!
		Advice4: Take caution when going deeper into the Moon's caverns, many of its monsters HATE light! ...Why do they hate light? I'm not sure! They might be scared of it.
		Advice5: There's an old human Moon base not far from here! I'd go explore it if I were you, but be careful! I don't think everything in there is entirely dead just yet!
		BloodMoon1: Finally! The challenge I have been waiting millennia for... Stand back, human. This fight is MINE!
		BloodMoon2: I have never felt so ALIVE. I wish this night to never end, I will return drenched in blood!
		BloodMoon3: I LOVE THIS WORLD. IT GIVES ME NO SHORTAGE OF CHALLENGE, OF THRILL, OF BLOOD. I WILL BLEED AND SPILL FOR MY MOON.
		BloodMoon4: Get inside. Now.
		SolarStorm1: You should get inside, human! The Sun has sent a volley of interlopers here to my Moon, but they won't live long enough to tell the tale!
		SolarStorm2: WOW, the Sun is bright today! More so than usual...but not the brightest I've seen it. You should have been there, human; there was no shortage of things to kill!
		SolarStorm3: The Sun appears angry, human! Beware, sometimes frightening monsters ride the solar winds here, and they are not to be trifled with!
		SolarStorm4: Do you taste metal, human?
>>>>>>> ee0dec99
	}
}

KyaniteScarabSmall: {
	DisplayName: Kyanite Scarab Small
	BestiaryFlavorText: Mods.Macrocosm.NPCs.KyaniteScarabSmall.BestiaryFlavorText
}

LuminiteElemental: {
	DisplayName: Luminite Elemental
	BestiaryFlavorText: Even on this desolate Moon, elementals have manifested in clumps of luminite ore, using its bizarre properties to defend itself.
}

MoonLich: {
	DisplayName: Moon Lich
	BestiaryFlavorText: An ancient alien infused with powerful lunar magic, boasting the ability to reanimate the dead to serve and fight for their new master.
}

XenoHive: {
	DisplayName: Xeno Hive
	BestiaryFlavorText: Zombified aliens molded to serve as mobile hives for swarms of alien leeches, deployed to defend their Lich.
}

XenoHornet: {
	DisplayName: Alien Leech
	BestiaryFlavorText: Tiny, mutated alien drones that have evolved to fly with small, biochemical jets. They can quickly overwhelm their targets in large numbers.
}

Bruiser: {
	DisplayName: Bruiser
	BestiaryFlavorText: A hulking, tanky behemoth of alien flesh, bone, and fury. Get too close and they'll slug your bloody entrails into orbit!
}

FlamingMeteor: {
	DisplayName: Flaming Meteor
	BestiaryFlavorText: Mods.Macrocosm.NPCs.FlamingMeteor.BestiaryFlavorText
}

LunarChimera: {
	DisplayName: Lunar Chimera
	BestiaryFlavorText: Mods.Macrocosm.NPCs.LunarChimera.BestiaryFlavorText
}

Scatterbrained: {
	DisplayName: Scatterbrained
	BestiaryFlavorText: Mods.Macrocosm.NPCs.Scatterbrained.BestiaryFlavorText
}

KyaniteScarabCritter: {
	DisplayName: Kyanite Scarab Critter
	BestiaryFlavorText: Mods.Macrocosm.NPCs.KyaniteScarabCritter.BestiaryFlavorText
}

Hermite: {
	DisplayName: Hermite
	BestiaryFlavorText: Mods.Macrocosm.NPCs.Hermite.BestiaryFlavorText
}

Shade: {
	DisplayName: Shade
	BestiaryFlavorText: Mods.Macrocosm.NPCs.Shade.BestiaryFlavorText
}

ZombieEngineer: {
	DisplayName: Zombie Engineer
	BestiaryFlavorText: Mods.Macrocosm.NPCs.ZombieEngineer.BestiaryFlavorText
}<|MERGE_RESOLUTION|>--- conflicted
+++ resolved
@@ -125,22 +125,6 @@
 		Night1: Human, I am curious, is the Earth made of cheese?
 		Night2: Stand alert, human! Nighttime lasts far longer than it does on Earth, and lots of scary monsters emerge from the craters and shadows looking for food!
 		Night3: You look troubled, are you afraid of those Moon monsters? Do not be, for I will defend you! Those Moon monsters will never defeat me!
-<<<<<<< HEAD
-		Moonstones: I see you have {0} {^0:Moonstone;Moonstones}! Why don't you try spending them here?
-		NoMoonstones: Hmm, you appear to have no Moonstones, try killing some Moon monsters to get some!
-		Standard1: What was I doing on the Moon before I got eaten? I was fighting Moon monsters, of course!
-		//Reference to Houston Space Center, Texas
-		Standard2: A while back I discovered I could tune in on human conversations if they were happening close enough to the Moon! I kept hearing the word 'Houston' come up in their conversations. I would like to meet this Houston some day!
-		// Reference to "SPACE IS COOL" Songify Remix by SCHMOYOHO
-		Standard3: Space is so cool! There are thousands of billions of billions of stars and galaxies! There is nothing I like more than space!
-		// Reference to "Space Oddity" by David Bowie
-		Standard4: Planet Earth is blue, and there's nothing I can do...
-		// LoLK reference
-		Standard5: A few years ago, there was chaos in these lunar outskirts. You should've seen it yourself.
-		Advice1: Monsters on the Moon drop these strange coins! If you can find enough of them, I'll trade them for some supplies!
-		Advice2: Be prepared for anything, and stay alert! The Moon is a very dangerous place crawling with all kinds of monsters, always be ready for anything!
-		Advice3: If you wish to explore the Moon, do not forget your spacesuit!
-=======
 		Night4: Yes, nighttime is finally here! This is the time my Moon offers some of its most challenging foes, and a true Champion will never shy away from a fight!
 		Night5: A while back, I discovered I could tune in on human conversations if they were happening close enough to the Moon! I kept hearing the word 'Houston' come up in their conversations. I haven't heard from him in a while...I would like to meet this Houston some day!
 		Night6: Space is so cool! There are thousands of billions of billions of stars and galaxies! There is nothing I like more than space...well, except my Moon, of course!
@@ -159,7 +143,6 @@
 		SolarStorm2: WOW, the Sun is bright today! More so than usual...but not the brightest I've seen it. You should have been there, human; there was no shortage of things to kill!
 		SolarStorm3: The Sun appears angry, human! Beware, sometimes frightening monsters ride the solar winds here, and they are not to be trifled with!
 		SolarStorm4: Do you taste metal, human?
->>>>>>> ee0dec99
 	}
 }
 
