CraterDemon: {
	DisplayName: Crater Demon
	BestiaryFlavorText: This massive meteorite demon is a member of a race that invaded the Moon long ago, and bears the scars of an ancient war.
	SpawnInfo: Use a [i:Macrocosm/CraterDemonSummon] at any time on the Moon.
	DespawnMessage: "{0} has left."
}

CraterImp: {
	DisplayName: Crater Imp
	BestiaryFlavorText: Smaller companions of the infamous Crater Demon, these lesser demons aid their master in combat.
}

Clavite: {
	DisplayName: Clavite
	BestiaryFlavorText: A ravenous alien that prowls the surface of the Moon, attacking and charging at anything it finds.
}

CraterCrawlerHead: {
	DisplayName: Crater Crawler
	BestiaryFlavorText: The distant, non-domesticated relatives of crawltipedes, left to aimlessly wander the abandoned moonscape during its long, frigid nights.
}

CraterCrawlerBody.DisplayName: Crater Crawler
CraterCrawlerTail.DisplayName: Crater Crawler

CrescentGhoul: {
	DisplayName: Crescent Ghoul
	BestiaryFlavorText: These devious, crescent-shaped aliens prowl the Moon's long nights, using their immense velocity to shred their victims.
}

Leaper: {
	DisplayName: Leaper
	BestiaryFlavorText: These agile creatures live deep below the Moon's surface, jumping to and from the walls and ceilings of caverns to confuse their victims.
}

LuminiteSlime: {
	DisplayName: Luminite Slime
	BestiaryFlavorText: Some slimes beneath the Moon's surface develop an attraction to luminite, consuming so much that it becomes part of their makeup.
}

LuminiteSlimeVolatile: {
	DisplayName: Volatile Luminite Slime
	BestiaryFlavorText: Some slimes beneath the Moon's surface develop an attraction to luminite, consuming so much that it becomes part of their makeup.
}

MoonWormHead: {
	DisplayName: Moon Worm
	BestiaryFlavorText: The Moon's long nights bring forth many an alien monster, few more infamous than its colossal Moon worms, ambushing their prey from below.
}

MoonWormBody.DisplayName: Moon Worm
MoonWormTail.DisplayName: Moon Worm

MoonZombie: {
	DisplayName: Zombie Astronaut
	BestiaryFlavorText: As if zombies weren't bad enough on Earth, the Moon is infested with undead astronauts from long abandoned human colonies.
}

RadioactiveSlime: {
	DisplayName: Radioactive Slime
	BestiaryFlavorText: These slimes have absorbed high amounts of uranium, chromium, and other radioactive materials. Handle with care!
}

RegolithSlime: {
	DisplayName: Regolith Slime
	BestiaryFlavorText: Even extreme environments such as the Moon can host equally extreme types of slimes, mixing with the Moon's silvery regolith.
}

ZombieSecurity: {
	DisplayName: Zombie Security
	BestiaryFlavorText: Remnants of the Moon Base's security personnel, now reanimated and patrolling the area as undead sentinels.
}

Dweller: {
	DisplayName: Dweller
	BestiaryFlavorText: Alien beasts of immense size that stalk their prey in the Moon's pitch black caverns. They act extremely aggressive in the presence of light.
}

/*
SCATTERBRAINED: Reanimated storm divers, their bodies reconfigured and distorted. Their attacks are slow and inaccurate, but deadly.
GUTBELCHER: Reconstructed amalgams of various lunar aliens, belching their acidic and volatile insides at their targets.
LUMINITE HORROR: Possessed by countless souls of restless, enraged lunar spirits, this hulking mass of raw luminite patrols the Moon's caverns for new victims.
*/

MoonChampion: {
	DisplayName: Moon Champion
	BestiaryFlavorText: A mysterious, superhuman lunatic who has dedicated his life to protecting the Moon, and challenging all who threaten it.

	TownNPCMood: {
		Content: I am content.
		NoHome: I hate not having a home.
		FarFromHome: I am too far from home.
		LoveSpace: I love having so much space.
		DislikeCrowded: I dislike how crowded I am.
		HateCrowded: I hate how crowded I am.
		LoveBiome: I love {BiomeName}.
		LikeBiome: I like {BiomeName}.
		DislikeBiome: I dislike {BiomeName}.
		HateBiome: I hate {BiomeName}.
		LoveNPC: I love {NPCName}.
		LikeNPC: I like {NPCName.
		DislikeNPC: I dislike {NPCName}.
		HateNPC: I hate {NPCName}.
		LikeNPC_Princess: I like {NPCName}.
		Princess_LovesNPC: I like {NPCName}.
	}

	Chat: {
		Shop: Shop
		Advice: Advice
		ShopName: Shop
		Rescued1: Wow, it's bright! How long was I out for, I swear I only took a nap for a moment! ...Oh, you killed that big monster that ate me. Well, thank you!
		Rescued2: Thank you very much for rescuing me! It was starting to get a little stuffy in there! You must be a brave champion to have come out all this way. Like me!
		Rescued3: Woah, thank you human! You saved me from that frightening space monster! Perhaps...you are also a champion of the Moon, as I am!
		Day1: The Moon is not so bad once you get used to it! I personally find it quite beautiful! Just stay indoors during the night, I shall defend you from those evil Moon monsters!
		Day2: I found an old space lander once! It looked abandoned, and there was this weird pole with cloth attached to it. Do you know anything about this?
		Day3: Earth looks very pretty! I went to visit it once, the President of the planet gave me a cookie!
		Day4: Am I a good Moon Champion? Of course! If I wasn't a good Moon Champion, I wouldn't be sitting here discussing it with you now, would I?
		Day5: What was I doing on the Moon before I got eaten? I was fighting Moon monsters, of course!
		Day6: A meteorite hit me on the head today. How rude!
		Day7: Planet Earth is blue, and there's nothing I can do! Not that I'd want to, it's so pretty to look at!
		Day8: What a wonderful place my Moon is, isn't it? Nothing but silver plains and dunes as far as the eye can see, amidst an inky black sky! ...And Earth's there, too!
		Day9: Have I ever told you much I love my Moon?
		Night1: Human, I am curious, is the Earth made of cheese?
		Night2: Stand alert, human! Nighttime lasts far longer than it does on Earth, and lots of scary monsters emerge from the craters and shadows looking for food!
		Night3: You look troubled, are you afraid of those Moon monsters? Do not be, for I will defend you! Those Moon monsters will never defeat me!
		Night4: Yes, nighttime is finally here! This is the time my Moon offers some of its most challenging foes, and a true Champion will never shy away from a fight!
		Night5: A while back, I discovered I could tune in on human conversations if they were happening close enough to the Moon! I kept hearing the word 'Houston' come up in their conversations. I haven't heard from him in a while...I would like to meet this Houston some day!
		Night6: Space is so cool! There are thousands of billions of billions of stars and galaxies! There is nothing I like more than space...well, except my Moon, of course!
		Night7: Why do I love my Moon so much? ...I'm not sure! I've been here since I first woke up, and it's captivated me with its beauty! It also keeps my senses and skills sharpened with its ceaseless monsters and challenges! It makes me feel alive!
		Night8: So many Moon monsters out tonight...plaguing, desecrating my Moon. I shall kill all of them, and you shall help me!
		Advice1: Don't forget your spacesuit, human! I don't know why, but it always makes me feel weird whenever I take it off, so I never do!
		Advice2: Monsters on my Moon drop these shiny gemstones, and I love keeping them! I'll gladly take them in exchange for some supplies I...found!
		Advice3: Be prepared for anything, and stay alert! The Moon is a very dangerous place crawling with all kinds of monsters, prowling the surface or crawling deep below!
		Advice4: Take caution when going deeper into the Moon's caverns, many of its monsters HATE light! ...Why do they hate light? I'm not sure! They might be scared of it.
		Advice5: There's an old human Moon base not far from here! I'd go explore it if I were you, but be careful! I don't think everything in there is entirely dead just yet!
		BloodMoon1: Finally! The challenge I have been waiting millennia for... Stand back, human. This fight is MINE!
		BloodMoon2: I have never felt so ALIVE. I wish this night to never end, I will return drenched in blood!
		BloodMoon3: I LOVE THIS WORLD. IT GIVES ME NO SHORTAGE OF CHALLENGE, OF THRILL, OF BLOOD. I WILL BLEED AND SPILL FOR MY MOON.
		BloodMoon4: Get inside. Now.
		SolarStorm1: You should get inside, human! The Sun has sent a volley of interlopers here to my Moon, but they won't live long enough to tell the tale!
		SolarStorm2: WOW, the Sun is bright today! More so than usual...but not the brightest I've seen it. You should have been there, human; there was no shortage of things to kill!
		SolarStorm3: The Sun appears angry, human! Beware, sometimes frightening monsters ride the solar winds here, and they are not to be trifled with!
		SolarStorm4: Do you taste metal, human?
	}
}

KyaniteScarabSmall: {
	DisplayName: Kyanite Scarab Small
	BestiaryFlavorText: Mods.Macrocosm.NPCs.KyaniteScarabSmall.BestiaryFlavorText
}

LuminiteElemental: {
	DisplayName: Luminite Elemental
	BestiaryFlavorText: Even on this desolate Moon, elementals have manifested in clumps of luminite ore, using its bizarre properties to defend itself.
}

MoonLich: {
	DisplayName: Moon Lich
	BestiaryFlavorText: An ancient alien infused with powerful lunar magic, boasting the ability to reanimate the dead to serve and fight for their new master.
}

XenoHive: {
	DisplayName: Xeno Hive
	BestiaryFlavorText: Zombified aliens molded to serve as mobile hives for swarms of alien leeches, deployed to defend their Lich.
}

XenoHornet: {
	DisplayName: Alien Leech
	BestiaryFlavorText: Tiny, mutated alien drones that have evolved to fly with small, biochemical jets. They can quickly overwhelm their targets in large numbers.
}

Bruiser: {
	DisplayName: Bruiser
<<<<<<< HEAD
	BestiaryFlavorText: Mods.Macrocosm.NPCs.Bruiser.BestiaryFlavorText
}

FlamingMeteor: {
	DisplayName: Flaming Meteor
	BestiaryFlavorText: Mods.Macrocosm.NPCs.FlamingMeteor.BestiaryFlavorText
}

LunarChimera: {
	DisplayName: Lunar Chimera
	BestiaryFlavorText: Mods.Macrocosm.NPCs.LunarChimera.BestiaryFlavorText
}

Scatterbrained: {
	DisplayName: Scatterbrained
	BestiaryFlavorText: Mods.Macrocosm.NPCs.Scatterbrained.BestiaryFlavorText
=======
	BestiaryFlavorText: A hulking, tanky behemoth of alien flesh, bone, and fury. Get too close and they'll slug your bloody entrails into orbit!
>>>>>>> 12f73812
}<|MERGE_RESOLUTION|>--- conflicted
+++ resolved
@@ -172,8 +172,7 @@
 
 Bruiser: {
 	DisplayName: Bruiser
-<<<<<<< HEAD
-	BestiaryFlavorText: Mods.Macrocosm.NPCs.Bruiser.BestiaryFlavorText
+	BestiaryFlavorText: A hulking, tanky behemoth of alien flesh, bone, and fury. Get too close and they'll slug your bloody entrails into orbit!
 }
 
 FlamingMeteor: {
@@ -189,7 +188,4 @@
 Scatterbrained: {
 	DisplayName: Scatterbrained
 	BestiaryFlavorText: Mods.Macrocosm.NPCs.Scatterbrained.BestiaryFlavorText
-=======
-	BestiaryFlavorText: A hulking, tanky behemoth of alien flesh, bone, and fury. Get too close and they'll slug your bloody entrails into orbit!
->>>>>>> 12f73812
 }